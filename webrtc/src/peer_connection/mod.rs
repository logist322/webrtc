#[cfg(test)]
pub(crate) mod peer_connection_test;

pub mod certificate;
pub mod configuration;
pub mod offer_answer_options;
pub(crate) mod operation;
mod peer_connection_internal;
pub mod peer_connection_state;
pub mod policy;
pub mod sdp;
pub mod signaling_state;

use crate::api::media_engine::MediaEngine;
use crate::api::setting_engine::SettingEngine;
use crate::api::API;
use crate::data_channel::data_channel_init::RTCDataChannelInit;
use crate::data_channel::data_channel_parameters::DataChannelParameters;
use crate::data_channel::data_channel_state::RTCDataChannelState;
use crate::data_channel::RTCDataChannel;
use crate::dtls_transport::dtls_fingerprint::RTCDtlsFingerprint;
use crate::dtls_transport::dtls_parameters::DTLSParameters;
use crate::dtls_transport::dtls_role::{
    DTLSRole, DEFAULT_DTLS_ROLE_ANSWER, DEFAULT_DTLS_ROLE_OFFER,
};
use crate::dtls_transport::dtls_transport_state::RTCDtlsTransportState;
use crate::dtls_transport::RTCDtlsTransport;
use crate::error::{flatten_errs, Error, Result};
use crate::ice_transport::ice_candidate::{RTCIceCandidate, RTCIceCandidateInit};
use crate::ice_transport::ice_connection_state::RTCIceConnectionState;
use crate::ice_transport::ice_gatherer::RTCIceGatherOptions;
use crate::ice_transport::ice_gatherer::{
    OnGatheringCompleteHdlrFn, OnICEGathererStateChangeHdlrFn, OnLocalCandidateHdlrFn,
    RTCIceGatherer,
};
use crate::ice_transport::ice_gatherer_state::RTCIceGathererState;
use crate::ice_transport::ice_gathering_state::RTCIceGatheringState;
use crate::ice_transport::ice_parameters::RTCIceParameters;
use crate::ice_transport::ice_role::RTCIceRole;
use crate::ice_transport::ice_transport_state::RTCIceTransportState;
use crate::ice_transport::RTCIceTransport;
use crate::peer_connection::certificate::RTCCertificate;
use crate::peer_connection::configuration::RTCConfiguration;
use crate::peer_connection::offer_answer_options::{RTCAnswerOptions, RTCOfferOptions};
use crate::peer_connection::operation::{Operation, Operations};
use crate::peer_connection::peer_connection_state::{
    NegotiationNeededState, RTCPeerConnectionState,
};
use crate::peer_connection::sdp::sdp_type::RTCSdpType;
use crate::peer_connection::sdp::session_description::RTCSessionDescription;
use crate::peer_connection::sdp::*;
use crate::peer_connection::signaling_state::{
    check_next_signaling_state, RTCSignalingState, StateChangeOp,
};
use crate::rtp_transceiver::rtp_codec::{RTCRtpHeaderExtensionCapability, RTPCodecType};
use crate::rtp_transceiver::rtp_receiver::RTCRtpReceiver;
use crate::rtp_transceiver::rtp_sender::RTCRtpSender;
use crate::rtp_transceiver::rtp_transceiver_direction::RTCRtpTransceiverDirection;
use crate::rtp_transceiver::{
    find_by_mid, handle_unknown_rtp_packet, satisfy_type_and_direction, RTCRtpTransceiver,
};
use crate::rtp_transceiver::{RTCRtpTransceiverInit, SSRC};
use crate::sctp_transport::sctp_transport_capabilities::SCTPTransportCapabilities;
use crate::sctp_transport::sctp_transport_state::RTCSctpTransportState;
use crate::sctp_transport::RTCSctpTransport;
use crate::stats::StatsReport;
use crate::track::track_local::TrackLocal;
use crate::track::track_remote::TrackRemote;

use ::ice::candidate::candidate_base::unmarshal_candidate;
use ::ice::candidate::Candidate;
use ::sdp::description::session::*;
use ::sdp::util::ConnectionRole;
use arc_swap::ArcSwapOption;
use async_trait::async_trait;
use interceptor::{stats, Attributes, Interceptor, RTCPWriter};
use peer_connection_internal::*;
use rand::{thread_rng, Rng};
use rcgen::KeyPair;
use srtp::stream::Stream;
use std::future::Future;
use std::pin::Pin;
use std::sync::atomic::{AtomicBool, AtomicU64, AtomicU8, Ordering};
use std::sync::Arc;
use std::time::{SystemTime, UNIX_EPOCH};
use tokio::sync::{mpsc, Mutex};

/// SIMULCAST_PROBE_COUNT is the amount of RTP Packets
/// that handleUndeclaredSSRC will read and try to dispatch from
/// mid and rid values
pub(crate) const SIMULCAST_PROBE_COUNT: usize = 10;

/// SIMULCAST_MAX_PROBE_ROUTINES is how many active routines can be used to probe
/// If the total amount of incoming SSRCes exceeds this new requests will be ignored
pub(crate) const SIMULCAST_MAX_PROBE_ROUTINES: u64 = 25;

pub(crate) const MEDIA_SECTION_APPLICATION: &str = "application";

const RUNES_ALPHA: &[u8] = b"abcdefghijklmnopqrstuvwxyzABCDEFGHIJKLMNOPQRSTUVWXYZ";

/// math_rand_alpha generates a mathmatical random alphabet sequence of the requested length.
pub fn math_rand_alpha(n: usize) -> String {
    let mut rng = thread_rng();

    let rand_string: String = (0..n)
        .map(|_| {
            let idx = rng.gen_range(0..RUNES_ALPHA.len());
            RUNES_ALPHA[idx] as char
        })
        .collect();

    rand_string
}

pub type OnSignalingStateChangeHdlrFn = Box<
    dyn (FnMut(RTCSignalingState) -> Pin<Box<dyn Future<Output = ()> + Send + 'static>>)
        + Send
        + Sync,
>;

pub type OnICEConnectionStateChangeHdlrFn = Box<
    dyn (FnMut(RTCIceConnectionState) -> Pin<Box<dyn Future<Output = ()> + Send + 'static>>)
        + Send
        + Sync,
>;

pub type OnPeerConnectionStateChangeHdlrFn = Box<
    dyn (FnMut(RTCPeerConnectionState) -> Pin<Box<dyn Future<Output = ()> + Send + 'static>>)
        + Send
        + Sync,
>;

pub type OnDataChannelHdlrFn = Box<
    dyn (FnMut(Arc<RTCDataChannel>) -> Pin<Box<dyn Future<Output = ()> + Send + 'static>>)
        + Send
        + Sync,
>;

pub type OnTrackHdlrFn = Box<
    dyn (FnMut(
            Arc<TrackRemote>,
            Arc<RTCRtpReceiver>,
            Arc<RTCRtpTransceiver>,
        ) -> Pin<Box<dyn Future<Output = ()> + Send + 'static>>)
        + Send
        + Sync,
>;

pub type OnNegotiationNeededHdlrFn =
    Box<dyn (FnMut() -> Pin<Box<dyn Future<Output = ()> + Send + 'static>>) + Send + Sync>;

#[derive(Clone)]
struct StartTransportsParams {
    ice_transport: Arc<RTCIceTransport>,
    dtls_transport: Arc<RTCDtlsTransport>,
    on_peer_connection_state_change_handler: Arc<Mutex<Option<OnPeerConnectionStateChangeHdlrFn>>>,
    is_closed: Arc<AtomicBool>,
    peer_connection_state: Arc<AtomicU8>,
    ice_connection_state: Arc<AtomicU8>,
}

#[derive(Clone)]
struct CheckNegotiationNeededParams {
    sctp_transport: Arc<RTCSctpTransport>,
    rtp_transceivers: Arc<Mutex<Vec<Arc<RTCRtpTransceiver>>>>,
    current_local_description: Arc<Mutex<Option<RTCSessionDescription>>>,
    current_remote_description: Arc<Mutex<Option<RTCSessionDescription>>>,
}

#[derive(Clone)]
struct NegotiationNeededParams {
    on_negotiation_needed_handler: Arc<ArcSwapOption<Mutex<OnNegotiationNeededHdlrFn>>>,
    is_closed: Arc<AtomicBool>,
    ops: Arc<Operations>,
    negotiation_needed_state: Arc<AtomicU8>,
    is_negotiation_needed: Arc<AtomicBool>,
    signaling_state: Arc<AtomicU8>,
    check_negotiation_needed_params: CheckNegotiationNeededParams,
}

/// PeerConnection represents a WebRTC connection that establishes a
/// peer-to-peer communications with another PeerConnection instance in a
/// browser, or to another endpoint implementing the required protocols.
pub struct RTCPeerConnection {
    stats_id: String,
    idp_login_url: Option<String>,

    configuration: RTCConfiguration,

    interceptor_rtcp_writer: Arc<dyn RTCPWriter + Send + Sync>,

    interceptor: Arc<dyn Interceptor + Send + Sync>,

    pub(crate) internal: Arc<PeerConnectionInternal>,
}

impl std::fmt::Debug for RTCPeerConnection {
    fn fmt(&self, f: &mut std::fmt::Formatter<'_>) -> std::fmt::Result {
        f.debug_struct("RTCPeerConnection")
            .field("stats_id", &self.stats_id)
            .field("idp_login_url", &self.idp_login_url)
            .field("signaling_state", &self.signaling_state())
            .field("ice_connection_state", &self.ice_connection_state())
            .finish()
    }
}

impl std::fmt::Display for RTCPeerConnection {
    fn fmt(&self, f: &mut std::fmt::Formatter<'_>) -> std::fmt::Result {
        write!(f, "(RTCPeerConnection {})", self.stats_id)
    }
}

impl RTCPeerConnection {
    /// creates a PeerConnection with the default codecs and
    /// interceptors.  See register_default_codecs and register_default_interceptors.
    ///
    /// If you wish to customize the set of available codecs or the set of
    /// active interceptors, create a MediaEngine and call api.new_peer_connection
    /// instead of this function.
    pub(crate) async fn new(api: &API, mut configuration: RTCConfiguration) -> Result<Self> {
        RTCPeerConnection::init_configuration(&mut configuration)?;

        let (interceptor, stats_interceptor): (Arc<dyn Interceptor + Send + Sync>, _) = {
            let mut chain = api.interceptor_registry.build_chain("")?;
            let stats_interceptor = stats::make_stats_interceptor("");
            chain.add(stats_interceptor.clone());

            (Arc::new(chain), stats_interceptor)
        };

        let weak_interceptor = Arc::downgrade(&interceptor);
        let (internal, configuration) =
            PeerConnectionInternal::new(api, weak_interceptor, stats_interceptor, configuration)
                .await?;
        let internal_rtcp_writer = Arc::clone(&internal) as Arc<dyn RTCPWriter + Send + Sync>;
        let interceptor_rtcp_writer = interceptor.bind_rtcp_writer(internal_rtcp_writer).await;

        // <https://w3c.github.io/webrtc-pc/#constructor> (Step #2)
        // Some variables defined explicitly despite their implicit zero values to
        // allow better readability to understand what is happening.
        Ok(RTCPeerConnection {
            stats_id: format!(
                "PeerConnection-{}",
                SystemTime::now()
                    .duration_since(UNIX_EPOCH)
                    .unwrap()
                    .as_nanos()
            ),
            interceptor,
            interceptor_rtcp_writer,
            internal,
            configuration,
            idp_login_url: None,
        })
    }

    /// init_configuration defines validation of the specified Configuration and
    /// its assignment to the internal configuration variable. This function differs
    /// from its set_configuration counterpart because most of the checks do not
    /// include verification statements related to the existing state. Thus the
    /// function describes only minor verification of some the struct variables.
    fn init_configuration(configuration: &mut RTCConfiguration) -> Result<()> {
        let sanitized_ice_servers = configuration.get_ice_servers();
        if !sanitized_ice_servers.is_empty() {
            for server in &sanitized_ice_servers {
                server.validate()?;
            }
        }

        // <https://www.w3.org/TR/webrtc/#constructor> (step #3)
        if !configuration.certificates.is_empty() {
            let now = SystemTime::now();
            for cert in &configuration.certificates {
                cert.expires
                    .duration_since(now)
                    .map_err(|_| Error::ErrCertificateExpired)?;
            }
        } else {
            let kp = KeyPair::generate(&rcgen::PKCS_ECDSA_P256_SHA256)?;
            let cert = RTCCertificate::from_key_pair(kp)?;
            configuration.certificates = vec![cert];
        };

        Ok(())
    }

    /// on_signaling_state_change sets an event handler which is invoked when the
    /// peer connection's signaling state changes
    pub fn on_signaling_state_change(&self, f: OnSignalingStateChangeHdlrFn) {
        self.internal
            .on_signaling_state_change_handler
            .store(Some(Arc::new(Mutex::new(f))))
    }

    async fn do_signaling_state_change(&self, new_state: RTCSignalingState) {
        log::info!("signaling state changed to {}", new_state);
        if let Some(handler) = &*self.internal.on_signaling_state_change_handler.load() {
            let mut f = handler.lock().await;
            f(new_state).await;
        }
    }

    /// on_data_channel sets an event handler which is invoked when a data
    /// channel message arrives from a remote peer.
    pub fn on_data_channel(&self, f: OnDataChannelHdlrFn) {
        self.internal
            .on_data_channel_handler
            .store(Some(Arc::new(Mutex::new(f))));
    }

    /// on_negotiation_needed sets an event handler which is invoked when
    /// a change has occurred which requires session negotiation
    pub fn on_negotiation_needed(&self, f: OnNegotiationNeededHdlrFn) {
        self.internal
            .on_negotiation_needed_handler
            .store(Some(Arc::new(Mutex::new(f))));
    }

    fn do_negotiation_needed_inner(params: &NegotiationNeededParams) -> bool {
        // https://w3c.github.io/webrtc-pc/#updating-the-negotiation-needed-flag
        // non-canon step 1
        let state: NegotiationNeededState = params
            .negotiation_needed_state
            .load(Ordering::SeqCst)
            .into();
        if state == NegotiationNeededState::Run {
            params
                .negotiation_needed_state
                .store(NegotiationNeededState::Queue as u8, Ordering::SeqCst);
            false
        } else if state == NegotiationNeededState::Queue {
            false
        } else {
            params
                .negotiation_needed_state
                .store(NegotiationNeededState::Run as u8, Ordering::SeqCst);
            true
        }
    }
    /// do_negotiation_needed enqueues negotiation_needed_op if necessary
    /// caller of this method should hold `pc.mu` lock
    async fn do_negotiation_needed(params: NegotiationNeededParams) {
        if !RTCPeerConnection::do_negotiation_needed_inner(&params) {
            return;
        }

        let params2 = params.clone();
        let _ = params
            .ops
            .enqueue(Operation::new(
                move || {
                    let params3 = params2.clone();
                    Box::pin(async move { RTCPeerConnection::negotiation_needed_op(params3).await })
                },
                "do_negotiation_needed",
            ))
            .await;
    }

    async fn after_negotiation_needed_op(params: NegotiationNeededParams) -> bool {
        let old_negotiation_needed_state = params.negotiation_needed_state.load(Ordering::SeqCst);

        params
            .negotiation_needed_state
            .store(NegotiationNeededState::Empty as u8, Ordering::SeqCst);

        if old_negotiation_needed_state == NegotiationNeededState::Queue as u8 {
            RTCPeerConnection::do_negotiation_needed_inner(&params)
        } else {
            false
        }
    }

    async fn negotiation_needed_op(params: NegotiationNeededParams) -> bool {
        // Don't run NegotiatedNeeded checks if on_negotiation_needed is not set
        let handler = &*params.on_negotiation_needed_handler.load();
        if handler.is_none() {
            return false;
        }

        // https://www.w3.org/TR/webrtc/#updating-the-negotiation-needed-flag
        // Step 2.1
        if params.is_closed.load(Ordering::SeqCst) {
            return false;
        }
        // non-canon step 2.2
        if !params.ops.is_empty().await {
            //enqueue negotiation_needed_op again by return true
            return true;
        }

        // non-canon, run again if there was a request
        // starting defer(after_do_negotiation_needed(params).await);

        // Step 2.3
        if params.signaling_state.load(Ordering::SeqCst) != RTCSignalingState::Stable as u8 {
            return RTCPeerConnection::after_negotiation_needed_op(params).await;
        }

        // Step 2.4
        if !RTCPeerConnection::check_negotiation_needed(&params.check_negotiation_needed_params)
            .await
        {
            params.is_negotiation_needed.store(false, Ordering::SeqCst);
            return RTCPeerConnection::after_negotiation_needed_op(params).await;
        }

        // Step 2.5
        if params.is_negotiation_needed.load(Ordering::SeqCst) {
            return RTCPeerConnection::after_negotiation_needed_op(params).await;
        }

        // Step 2.6
        params.is_negotiation_needed.store(true, Ordering::SeqCst);

        // Step 2.7
        if let Some(handler) = handler {
            let mut f = handler.lock().await;
            f().await;
        }

        RTCPeerConnection::after_negotiation_needed_op(params).await
    }

    async fn check_negotiation_needed(params: &CheckNegotiationNeededParams) -> bool {
        // To check if negotiation is needed for connection, perform the following checks:
        // Skip 1, 2 steps
        // Step 3
        let current_local_description = {
            let current_local_description = params.current_local_description.lock().await;
            current_local_description.clone()
        };
        let current_remote_description = {
            let current_remote_description = params.current_remote_description.lock().await;
            current_remote_description.clone()
        };

        if let Some(local_desc) = &current_local_description {
            let len_data_channel = {
                let data_channels = params.sctp_transport.data_channels.lock().await;
                data_channels.len()
            };

            if len_data_channel != 0 && have_data_channel(local_desc).is_none() {
                return true;
            }

            let transceivers = params.rtp_transceivers.lock().await;
            for t in &*transceivers {
                // https://www.w3.org/TR/webrtc/#dfn-update-the-negotiation-needed-flag
                // Step 5.1
                // if t.stopping && !t.stopped {
                // 	return true
                // }
                let mid = t.mid();
                let m = mid.as_ref().and_then(|mid| get_by_mid(mid, local_desc));
                // Step 5.2
                if !t.stopped.load(Ordering::SeqCst) {
                    if m.is_none() {
                        return true;
                    }

                    if let Some(m) = m {
                        // Step 5.3.1
                        if t.direction().has_send() {
                            let dmsid = match m.attribute(ATTR_KEY_MSID).and_then(|o| o) {
                                Some(m) => m,
                                None => return true, // doesn't contain a single a=msid line
                            };

                            let sender = t.sender().await;
                            // (...)or the number of MSIDs from the a=msid lines in this m= section,
                            // or the MSID values themselves, differ from what is in
                            // transceiver.sender.[[AssociatedMediaStreamIds]], return true.

                            // TODO: This check should be robuster by storing all streams in the
                            // local description so we can compare all of them. For no we only
                            // consider the first one.

                            let stream_ids = sender.associated_media_stream_ids();
                            // Different number of lines, 1 vs 0
                            if stream_ids.is_empty() {
                                return true;
                            }

                            // different stream id
                            if dmsid.split_whitespace().next() != Some(&stream_ids[0]) {
                                return true;
                            }
                        }
                        match local_desc.sdp_type {
                            RTCSdpType::Offer => {
                                // Step 5.3.2
                                if let Some(remote_desc) = &current_remote_description {
                                    if let Some(rm) =
                                        t.mid().and_then(|mid| get_by_mid(&mid, remote_desc))
                                    {
                                        if get_peer_direction(m) != t.direction()
                                            && get_peer_direction(rm) != t.direction().reverse()
                                        {
                                            return true;
                                        }
                                    } else {
                                        return true;
                                    }
                                }
                            }
                            RTCSdpType::Answer => {
                                let remote_desc = match &current_remote_description {
                                    Some(d) => d,
                                    None => return true,
                                };
                                let offered_direction =
                                    match t.mid().and_then(|mid| get_by_mid(&mid, remote_desc)) {
                                        Some(d) => {
                                            let dir = get_peer_direction(d);
                                            if dir == RTCRtpTransceiverDirection::Unspecified {
                                                RTCRtpTransceiverDirection::Inactive
                                            } else {
                                                dir
                                            }
                                        }
                                        None => RTCRtpTransceiverDirection::Inactive,
                                    };

                                let current_direction = get_peer_direction(m);
                                // Step 5.3.3
                                if current_direction
                                    != t.direction().intersect(offered_direction.reverse())
                                {
                                    return true;
                                }
                            }
                            _ => {}
                        };
                    }
                }
                // Step 5.4
                if t.stopped.load(Ordering::SeqCst) {
                    let search_mid = match t.mid() {
                        Some(mid) => mid,
                        None => return false,
                    };

                    if let Some(remote_desc) = &*params.current_remote_description.lock().await {
                        return get_by_mid(&search_mid, local_desc).is_some()
                            || get_by_mid(&search_mid, remote_desc).is_some();
                    }
                }
            }
            // Step 6
            false
        } else {
            true
        }
    }

    /// on_ice_candidate sets an event handler which is invoked when a new ICE
    /// candidate is found.
    /// Take note that the handler is gonna be called with a nil pointer when
    /// gathering is finished.
    pub fn on_ice_candidate(&self, f: OnLocalCandidateHdlrFn) {
        self.internal.ice_gatherer.on_local_candidate(f)
    }

    /// on_ice_gathering_state_change sets an event handler which is invoked when the
    /// ICE candidate gathering state has changed.
    pub fn on_ice_gathering_state_change(&self, f: OnICEGathererStateChangeHdlrFn) {
        self.internal.ice_gatherer.on_state_change(f)
    }

    /// on_track sets an event handler which is called when remote track
    /// arrives from a remote peer.
    pub fn on_track(&self, f: OnTrackHdlrFn) {
        self.internal
            .on_track_handler
            .store(Some(Arc::new(Mutex::new(f))));
    }

    fn do_track(
        on_track_handler: Arc<ArcSwapOption<Mutex<OnTrackHdlrFn>>>,
        track: Arc<TrackRemote>,
        receiver: Arc<RTCRtpReceiver>,
        transceiver: Arc<RTCRtpTransceiver>,
    ) {
        log::debug!("got new track: {:?}", track);

        tokio::spawn(async move {
            if let Some(handler) = &*on_track_handler.load() {
                let mut f = handler.lock().await;
                f(track, receiver, transceiver).await;
            } else {
                log::warn!("on_track unset, unable to handle incoming media streams");
            }
        });
    }

    /// on_ice_connection_state_change sets an event handler which is called
    /// when an ICE connection state is changed.
    pub fn on_ice_connection_state_change(&self, f: OnICEConnectionStateChangeHdlrFn) {
        self.internal
            .on_ice_connection_state_change_handler
            .store(Some(Arc::new(Mutex::new(f))));
    }

    async fn do_ice_connection_state_change(
        handler: &Arc<ArcSwapOption<Mutex<OnICEConnectionStateChangeHdlrFn>>>,
        ice_connection_state: &Arc<AtomicU8>,
        cs: RTCIceConnectionState,
    ) {
        ice_connection_state.store(cs as u8, Ordering::SeqCst);

        log::info!("ICE connection state changed: {}", cs);
        if let Some(handler) = &*handler.load() {
            let mut f = handler.lock().await;
            f(cs).await;
        }
    }

    /// on_peer_connection_state_change sets an event handler which is called
    /// when the PeerConnectionState has changed
    pub fn on_peer_connection_state_change(&self, f: OnPeerConnectionStateChangeHdlrFn) {
        self.internal
            .on_peer_connection_state_change_handler
            .store(Some(Arc::new(Mutex::new(f))));
    }

    async fn do_peer_connection_state_change(
        handler: &Arc<ArcSwapOption<Mutex<OnPeerConnectionStateChangeHdlrFn>>>,
        cs: RTCPeerConnectionState,
    ) {
        if let Some(handler) = &*handler.load() {
            let mut f = handler.lock().await;
            f(cs).await;
        }
    }

    /*TODO: // set_configuration updates the configuration of this PeerConnection object.
    pub async fn set_configuration(&mut self, configuration: Configuration) -> Result<()> {
        //nolint:gocognit
        // https://www.w3.org/TR/webrtc/#dom-rtcpeerconnection-setconfiguration (step #2)
        if self.internal.is_closed.load(Ordering::SeqCst) {
            return Err(Error::ErrConnectionClosed.into());
        }

        // https://www.w3.org/TR/webrtc/#set-the-configuration (step #3)
        if !configuration.peer_identity.is_empty() {
            if configuration.peer_identity != self.configuration.peer_identity {
                return Err(Error::ErrModifyingPeerIdentity.into());
            }
            self.configuration.peer_identity = configuration.peer_identity;
        }

        // https://www.w3.org/TR/webrtc/#set-the-configuration (step #4)
        if !configuration.certificates.is_empty() {
            if configuration.certificates.len() != self.configuration.certificates.len() {
                return Err(Error::ErrModifyingCertificates.into());
            }

            self.configuration.certificates = configuration.certificates;
        }

        // https://www.w3.org/TR/webrtc/#set-the-configuration (step #5)
        if configuration.bundle_policy != BundlePolicy::Unspecified {
            if configuration.bundle_policy != self.configuration.bundle_policy {
                return Err(Error::ErrModifyingBundlePolicy.into());
            }
            self.configuration.bundle_policy = configuration.bundle_policy;
        }

        // https://www.w3.org/TR/webrtc/#set-the-configuration (step #6)
        if configuration.rtcp_mux_policy != RTCPMuxPolicy::Unspecified {
            if configuration.rtcp_mux_policy != self.configuration.rtcp_mux_policy {
                return Err(Error::ErrModifyingRTCPMuxPolicy.into());
            }
            self.configuration.rtcp_mux_policy = configuration.rtcp_mux_policy;
        }

        // https://www.w3.org/TR/webrtc/#set-the-configuration (step #7)
        if configuration.ice_candidate_pool_size != 0 {
            if self.configuration.ice_candidate_pool_size != configuration.ice_candidate_pool_size
                && self.local_description().await.is_some()
            {
                return Err(Error::ErrModifyingICECandidatePoolSize.into());
            }
            self.configuration.ice_candidate_pool_size = configuration.ice_candidate_pool_size;
        }

        // https://www.w3.org/TR/webrtc/#set-the-configuration (step #8)
        if configuration.ice_transport_policy != ICETransportPolicy::Unspecified {
            self.configuration.ice_transport_policy = configuration.ice_transport_policy
        }

        // https://www.w3.org/TR/webrtc/#set-the-configuration (step #11)
        if !configuration.ice_servers.is_empty() {
            // https://www.w3.org/TR/webrtc/#set-the-configuration (step #11.3)
            for server in &configuration.ice_servers {
                server.validate()?;
            }
            self.configuration.ice_servers = configuration.ice_servers
        }
        Ok(())
    }*/

    /// get_configuration returns a Configuration object representing the current
    /// configuration of this PeerConnection object. The returned object is a
    /// copy and direct mutation on it will not take affect until set_configuration
    /// has been called with Configuration passed as its only argument.
    /// <https://www.w3.org/TR/webrtc/#dom-rtcpeerconnection-getconfiguration>
    pub fn get_configuration(&self) -> &RTCConfiguration {
        &self.configuration
    }

    pub fn get_stats_id(&self) -> &str {
        self.stats_id.as_str()
    }

    /// create_offer starts the PeerConnection and generates the localDescription
    /// <https://w3c.github.io/webrtc-pc/#dom-rtcpeerconnection-createoffer>
    pub async fn create_offer(
        &self,
        options: Option<RTCOfferOptions>,
    ) -> Result<RTCSessionDescription> {
        let use_identity = self.idp_login_url.is_some();
        if use_identity {
            return Err(Error::ErrIdentityProviderNotImplemented);
        } else if self.internal.is_closed.load(Ordering::SeqCst) {
            return Err(Error::ErrConnectionClosed);
        }

        if let Some(options) = options {
            if options.ice_restart {
                self.internal.ice_transport.restart().await?;
            }
        }

        // This may be necessary to recompute if, for example, createOffer was called when only an
        // audio RTCRtpTransceiver was added to connection, but while performing the in-parallel
        // steps to create an offer, a video RTCRtpTransceiver was added, requiring additional
        // inspection of video system resources.
        let mut count = 0;
        let mut offer;

        loop {
            // We cache current transceivers to ensure they aren't
            // mutated during offer generation. We later check if they have
            // been mutated and recompute the offer if necessary.
            let current_transceivers = {
                let rtp_transceivers = self.internal.rtp_transceivers.lock().await;
                rtp_transceivers.clone()
            };

            // include unmatched local transceivers
            // update the greater mid if the remote description provides a greater one
            {
                let current_remote_description =
                    self.internal.current_remote_description.lock().await;
                if let Some(d) = &*current_remote_description {
                    if let Some(parsed) = &d.parsed {
                        for media in &parsed.media_descriptions {
                            if let Some(mid) = get_mid_value(media) {
                                if mid.is_empty() {
                                    continue;
                                }
                                let numeric_mid = match mid.parse::<isize>() {
                                    Ok(n) => n,
                                    Err(_) => continue,
                                };
                                if numeric_mid > self.internal.greater_mid.load(Ordering::SeqCst) {
                                    self.internal
                                        .greater_mid
                                        .store(numeric_mid, Ordering::SeqCst);
                                }
                            }
                        }
                    }
                }
            }
            for t in &current_transceivers {
                if t.mid().is_some() {
                    continue;
                }

                if let Some(gen) = &self.internal.setting_engine.mid_generator {
                    let current_greatest = self.internal.greater_mid.load(Ordering::SeqCst);
                    let mid = (gen)(current_greatest);

                    // If it's possible to parse the returned mid as numeric, we will update the greater_mid field.
                    if let Ok(numeric_mid) = mid.parse::<isize>() {
                        if numeric_mid > self.internal.greater_mid.load(Ordering::SeqCst) {
                            self.internal
                                .greater_mid
                                .store(numeric_mid, Ordering::SeqCst);
                        }
                    }

                    t.set_mid(mid)?;
                } else {
                    let greater_mid = self.internal.greater_mid.fetch_add(1, Ordering::SeqCst);
                    t.set_mid(format!("{}", greater_mid + 1))?;
                }
            }

            let current_remote_description_is_none = {
                let current_remote_description =
                    self.internal.current_remote_description.lock().await;
                current_remote_description.is_none()
            };

            let mut d = if current_remote_description_is_none {
                self.internal
                    .generate_unmatched_sdp(current_transceivers, use_identity)
                    .await?
            } else {
                self.internal
                    .generate_matched_sdp(
                        current_transceivers,
                        use_identity,
                        true, /*includeUnmatched */
                        DEFAULT_DTLS_ROLE_OFFER.to_connection_role(),
                    )
                    .await?
            };

            {
                let mut sdp_origin = self.internal.sdp_origin.lock().await;
                update_sdp_origin(&mut sdp_origin, &mut d);
            }
            let sdp = d.marshal();

            offer = RTCSessionDescription {
                sdp_type: RTCSdpType::Offer,
                sdp,
                parsed: Some(d),
            };

            // Verify local media hasn't changed during offer
            // generation. Recompute if necessary
            if !self.internal.has_local_description_changed(&offer).await {
                break;
            }
            count += 1;
            if count >= 128 {
                return Err(Error::ErrExcessiveRetries);
            }
        }

        {
            let mut last_offer = self.internal.last_offer.lock().await;
            *last_offer = offer.sdp.clone();
        }
        Ok(offer)
    }

    /// Update the PeerConnectionState given the state of relevant transports
    /// <https://www.w3.org/TR/webrtc/#rtcpeerconnectionstate-enum>
    async fn update_connection_state(
        on_peer_connection_state_change_handler: &Arc<
            ArcSwapOption<Mutex<OnPeerConnectionStateChangeHdlrFn>>,
        >,
        is_closed: &Arc<AtomicBool>,
        peer_connection_state: &Arc<AtomicU8>,
        ice_connection_state: RTCIceConnectionState,
        dtls_transport_state: RTCDtlsTransportState,
    ) {
        let connection_state =
            // The RTCPeerConnection object's [[IsClosed]] slot is true.
            if is_closed.load(Ordering::SeqCst) {
                RTCPeerConnectionState::Closed
            } else if ice_connection_state == RTCIceConnectionState::Failed || dtls_transport_state == RTCDtlsTransportState::Failed {
                // Any of the RTCIceTransports or RTCDtlsTransports are in a "failed" state.
                RTCPeerConnectionState::Failed
            } else if ice_connection_state == RTCIceConnectionState::Disconnected {
                // Any of the RTCIceTransports or RTCDtlsTransports are in the "disconnected"
                // state and none of them are in the "failed" or "connecting" or "checking" state.
                RTCPeerConnectionState::Disconnected
            } else if ice_connection_state == RTCIceConnectionState::Connected && dtls_transport_state == RTCDtlsTransportState::Connected {
                // All RTCIceTransports and RTCDtlsTransports are in the "connected", "completed" or "closed"
                // state and at least one of them is in the "connected" or "completed" state.
                RTCPeerConnectionState::Connected
            } else if ice_connection_state == RTCIceConnectionState::Checking && dtls_transport_state == RTCDtlsTransportState::Connecting {
                //  Any of the RTCIceTransports or RTCDtlsTransports are in the "connecting" or
                // "checking" state and none of them is in the "failed" state.
                RTCPeerConnectionState::Connecting
            } else {
                RTCPeerConnectionState::New
            };

        if peer_connection_state.load(Ordering::SeqCst) == connection_state as u8 {
            return;
        }

        log::info!("peer connection state changed: {}", connection_state);
        peer_connection_state.store(connection_state as u8, Ordering::SeqCst);

        RTCPeerConnection::do_peer_connection_state_change(
            on_peer_connection_state_change_handler,
            connection_state,
        )
        .await;
    }

    /// create_answer starts the PeerConnection and generates the localDescription
    pub async fn create_answer(
        &self,
        _options: Option<RTCAnswerOptions>,
    ) -> Result<RTCSessionDescription> {
        let use_identity = self.idp_login_url.is_some();
        if self.remote_description().await.is_none() {
            return Err(Error::ErrNoRemoteDescription);
        } else if use_identity {
            return Err(Error::ErrIdentityProviderNotImplemented);
        } else if self.internal.is_closed.load(Ordering::SeqCst) {
            return Err(Error::ErrConnectionClosed);
        } else if self.signaling_state() != RTCSignalingState::HaveRemoteOffer
            && self.signaling_state() != RTCSignalingState::HaveLocalPranswer
        {
            return Err(Error::ErrIncorrectSignalingState);
        }

        let mut connection_role = self
            .internal
            .setting_engine
            .answering_dtls_role
            .to_connection_role();
        if connection_role == ConnectionRole::Unspecified {
            connection_role = DEFAULT_DTLS_ROLE_ANSWER.to_connection_role();
        }

        let local_transceivers = self.get_transceivers().await;
        let mut d = self
            .internal
            .generate_matched_sdp(
                local_transceivers,
                use_identity,
                false, /*includeUnmatched */
                connection_role,
            )
            .await?;

        {
            let mut sdp_origin = self.internal.sdp_origin.lock().await;
            update_sdp_origin(&mut sdp_origin, &mut d);
        }
        let sdp = d.marshal();

        let answer = RTCSessionDescription {
            sdp_type: RTCSdpType::Answer,
            sdp,
            parsed: Some(d),
        };

        {
            let mut last_answer = self.internal.last_answer.lock().await;
            *last_answer = answer.sdp.clone();
        }
        Ok(answer)
    }

    // 4.4.1.6 Set the SessionDescription
    pub(crate) async fn set_description(
        &self,
        sd: &RTCSessionDescription,
        op: StateChangeOp,
    ) -> Result<()> {
        if self.internal.is_closed.load(Ordering::SeqCst) {
            return Err(Error::ErrConnectionClosed);
        } else if sd.sdp_type == RTCSdpType::Unspecified {
            return Err(Error::ErrPeerConnSDPTypeInvalidValue);
        }

        let next_state = {
            let cur = self.signaling_state();
            let new_sdpdoes_not_match_offer = Error::ErrSDPDoesNotMatchOffer;
            let new_sdpdoes_not_match_answer = Error::ErrSDPDoesNotMatchAnswer;

            match op {
                StateChangeOp::SetLocal => {
                    match sd.sdp_type {
                        // stable->SetLocal(offer)->have-local-offer
                        RTCSdpType::Offer => {
                            let check = {
                                let last_offer = self.internal.last_offer.lock().await;
                                sd.sdp != *last_offer
                            };
                            if check {
                                Err(new_sdpdoes_not_match_offer)
                            } else {
                                let next_state = check_next_signaling_state(
                                    cur,
                                    RTCSignalingState::HaveLocalOffer,
                                    StateChangeOp::SetLocal,
                                    sd.sdp_type,
                                );
                                if next_state.is_ok() {
                                    let mut pending_local_description =
                                        self.internal.pending_local_description.lock().await;
                                    *pending_local_description = Some(sd.clone());
                                }
                                next_state
                            }
                        }
                        // have-remote-offer->SetLocal(answer)->stable
                        // have-local-pranswer->SetLocal(answer)->stable
                        RTCSdpType::Answer => {
                            let check = {
                                let last_answer = self.internal.last_answer.lock().await;
                                sd.sdp != *last_answer
                            };
                            if check {
                                Err(new_sdpdoes_not_match_answer)
                            } else {
                                let next_state = check_next_signaling_state(
                                    cur,
                                    RTCSignalingState::Stable,
                                    StateChangeOp::SetLocal,
                                    sd.sdp_type,
                                );
                                if next_state.is_ok() {
                                    let pending_remote_description = {
                                        let mut pending_remote_description =
                                            self.internal.pending_remote_description.lock().await;
                                        pending_remote_description.take()
                                    };
                                    let _pending_local_description = {
                                        let mut pending_local_description =
                                            self.internal.pending_local_description.lock().await;
                                        pending_local_description.take()
                                    };

                                    {
                                        let mut current_local_description =
                                            self.internal.current_local_description.lock().await;
                                        *current_local_description = Some(sd.clone());
                                    }
                                    {
                                        let mut current_remote_description =
                                            self.internal.current_remote_description.lock().await;
                                        *current_remote_description = pending_remote_description;
                                    }
                                }
                                next_state
                            }
                        }
                        RTCSdpType::Rollback => {
                            let next_state = check_next_signaling_state(
                                cur,
                                RTCSignalingState::Stable,
                                StateChangeOp::SetLocal,
                                sd.sdp_type,
                            );
                            if next_state.is_ok() {
                                let mut pending_local_description =
                                    self.internal.pending_local_description.lock().await;
                                *pending_local_description = None;
                            }
                            next_state
                        }
                        // have-remote-offer->SetLocal(pranswer)->have-local-pranswer
                        RTCSdpType::Pranswer => {
                            let check = {
                                let last_answer = self.internal.last_answer.lock().await;
                                sd.sdp != *last_answer
                            };
                            if check {
                                Err(new_sdpdoes_not_match_answer)
                            } else {
                                let next_state = check_next_signaling_state(
                                    cur,
                                    RTCSignalingState::HaveLocalPranswer,
                                    StateChangeOp::SetLocal,
                                    sd.sdp_type,
                                );
                                if next_state.is_ok() {
                                    let mut pending_local_description =
                                        self.internal.pending_local_description.lock().await;
                                    *pending_local_description = Some(sd.clone());
                                }
                                next_state
                            }
                        }
                        _ => Err(Error::ErrPeerConnStateChangeInvalid),
                    }
                }
                StateChangeOp::SetRemote => {
                    match sd.sdp_type {
                        // stable->SetRemote(offer)->have-remote-offer
                        RTCSdpType::Offer => {
                            let next_state = check_next_signaling_state(
                                cur,
                                RTCSignalingState::HaveRemoteOffer,
                                StateChangeOp::SetRemote,
                                sd.sdp_type,
                            );
                            if next_state.is_ok() {
                                let mut pending_remote_description =
                                    self.internal.pending_remote_description.lock().await;
                                *pending_remote_description = Some(sd.clone());
                            }
                            next_state
                        }
                        // have-local-offer->SetRemote(answer)->stable
                        // have-remote-pranswer->SetRemote(answer)->stable
                        RTCSdpType::Answer => {
                            let next_state = check_next_signaling_state(
                                cur,
                                RTCSignalingState::Stable,
                                StateChangeOp::SetRemote,
                                sd.sdp_type,
                            );
                            if next_state.is_ok() {
                                let pending_local_description = {
                                    let mut pending_local_description =
                                        self.internal.pending_local_description.lock().await;
                                    pending_local_description.take()
                                };

                                let _pending_remote_description = {
                                    let mut pending_remote_description =
                                        self.internal.pending_remote_description.lock().await;
                                    pending_remote_description.take()
                                };

                                {
                                    let mut current_remote_description =
                                        self.internal.current_remote_description.lock().await;
                                    *current_remote_description = Some(sd.clone());
                                }
                                {
                                    let mut current_local_description =
                                        self.internal.current_local_description.lock().await;
                                    *current_local_description = pending_local_description;
                                }
                            }
                            next_state
                        }
                        RTCSdpType::Rollback => {
                            let next_state = check_next_signaling_state(
                                cur,
                                RTCSignalingState::Stable,
                                StateChangeOp::SetRemote,
                                sd.sdp_type,
                            );
                            if next_state.is_ok() {
                                let mut pending_remote_description =
                                    self.internal.pending_remote_description.lock().await;
                                *pending_remote_description = None;
                            }
                            next_state
                        }
                        // have-local-offer->SetRemote(pranswer)->have-remote-pranswer
                        RTCSdpType::Pranswer => {
                            let next_state = check_next_signaling_state(
                                cur,
                                RTCSignalingState::HaveRemotePranswer,
                                StateChangeOp::SetRemote,
                                sd.sdp_type,
                            );
                            if next_state.is_ok() {
                                let mut pending_remote_description =
                                    self.internal.pending_remote_description.lock().await;
                                *pending_remote_description = Some(sd.clone());
                            }
                            next_state
                        }
                        _ => Err(Error::ErrPeerConnStateChangeInvalid),
                    }
                } //_ => Err(Error::ErrPeerConnStateChangeUnhandled.into()),
            }
        };

        match next_state {
            Ok(next_state) => {
                self.internal
                    .signaling_state
                    .store(next_state as u8, Ordering::SeqCst);
                if self.signaling_state() == RTCSignalingState::Stable {
                    self.internal
                        .is_negotiation_needed
                        .store(false, Ordering::SeqCst);
                    self.internal.trigger_negotiation_needed().await;
                }
                self.do_signaling_state_change(next_state).await;
                Ok(())
            }
            Err(err) => Err(err),
        }
    }

    /// set_local_description sets the SessionDescription of the local peer
    pub async fn set_local_description(&self, mut desc: RTCSessionDescription) -> Result<()> {
        if self.internal.is_closed.load(Ordering::SeqCst) {
            return Err(Error::ErrConnectionClosed);
        }

        let have_local_description = {
            let current_local_description = self.internal.current_local_description.lock().await;
            current_local_description.is_some()
        };

        // JSEP 5.4
        if desc.sdp.is_empty() {
            match desc.sdp_type {
                RTCSdpType::Answer | RTCSdpType::Pranswer => {
                    let last_answer = self.internal.last_answer.lock().await;
                    desc.sdp = last_answer.clone();
                }
                RTCSdpType::Offer => {
                    let last_offer = self.internal.last_offer.lock().await;
                    desc.sdp = last_offer.clone();
                }
                _ => return Err(Error::ErrPeerConnSDPTypeInvalidValueSetLocalDescription),
            }
        }

        desc.parsed = Some(desc.unmarshal()?);
        self.set_description(&desc, StateChangeOp::SetLocal).await?;

        let we_answer = desc.sdp_type == RTCSdpType::Answer;
        let remote_description = self.remote_description().await;
        let mut local_transceivers = self.get_transceivers().await;
        if we_answer {
            if let Some(parsed) = desc.parsed {
                // WebRTC Spec 1.0 https://www.w3.org/TR/webrtc/
                // Section 4.4.1.5
                for media in &parsed.media_descriptions {
                    if media.media_name.media == MEDIA_SECTION_APPLICATION {
                        continue;
                    }

                    let kind = RTPCodecType::from(media.media_name.media.as_str());
                    let direction = get_peer_direction(media);
                    if kind == RTPCodecType::Unspecified
                        || direction == RTCRtpTransceiverDirection::Unspecified
                    {
                        continue;
                    }

                    let mid_value = match get_mid_value(media) {
                        Some(mid) if !mid.is_empty() => mid,
                        _ => continue,
                    };

                    let t = match find_by_mid(mid_value, &mut local_transceivers).await {
                        Some(t) => t,
                        None => continue,
                    };
                    let previous_direction = t.current_direction();
                    // 4.9.1.7.3 applying a local answer or pranswer
                    // Set transceiver.[[CurrentDirection]] and transceiver.[[FiredDirection]] to direction.

                    // TODO: Also set FiredDirection here.
                    t.set_current_direction(direction);
                    t.process_new_current_direction(previous_direction).await?;
                }
            }

            if let Some(remote_desc) = remote_description {
                self.start_rtp_senders().await?;

                let pci = Arc::clone(&self.internal);
                let remote_desc = Arc::new(remote_desc);
                self.internal
                    .ops
                    .enqueue(Operation::new(
                        move || {
                            let pc = Arc::clone(&pci);
                            let rd = Arc::clone(&remote_desc);
                            Box::pin(async move {
                                let _ = pc.start_rtp(have_local_description, rd).await;
                                false
                            })
                        },
                        "set_local_description",
                    ))
                    .await?;
            }
        }

        if self.internal.ice_gatherer.state() == RTCIceGathererState::New {
            self.internal.ice_gatherer.gather().await
        } else {
            Ok(())
        }
    }

    /// local_description returns PendingLocalDescription if it is not null and
    /// otherwise it returns CurrentLocalDescription. This property is used to
    /// determine if set_local_description has already been called.
    /// <https://www.w3.org/TR/webrtc/#dom-rtcpeerconnection-localdescription>
    pub async fn local_description(&self) -> Option<RTCSessionDescription> {
        if let Some(pending_local_description) = self.pending_local_description().await {
            return Some(pending_local_description);
        }
        self.current_local_description().await
    }

    /// set_remote_description sets the SessionDescription of the remote peer
    pub async fn set_remote_description(&self, mut desc: RTCSessionDescription) -> Result<()> {
        if self.internal.is_closed.load(Ordering::SeqCst) {
            return Err(Error::ErrConnectionClosed);
        }

        let is_renegotation = {
            let current_remote_description = self.internal.current_remote_description.lock().await;
            current_remote_description.is_some()
        };

        desc.parsed = Some(desc.unmarshal()?);
        self.set_description(&desc, StateChangeOp::SetRemote)
            .await?;

        if let Some(parsed) = &desc.parsed {
            self.internal
                .media_engine
                .update_from_remote_description(parsed)
                .await?;

            let mut local_transceivers = self.get_transceivers().await;
            let remote_description = self.remote_description().await;
            let we_offer = desc.sdp_type == RTCSdpType::Answer;

            if !we_offer {
                if let Some(parsed) = remote_description.as_ref().and_then(|r| r.parsed.as_ref()) {
                    for media in &parsed.media_descriptions {
                        let mid_value = match get_mid_value(media) {
                            Some(m) => {
                                if m.is_empty() {
                                    return Err(Error::ErrPeerConnRemoteDescriptionWithoutMidValue);
                                } else {
                                    m
                                }
                            }
                            None => continue,
                        };

                        if media.media_name.media == MEDIA_SECTION_APPLICATION {
                            continue;
                        }

                        let kind = RTPCodecType::from(media.media_name.media.as_str());
                        let direction = get_peer_direction(media);
                        if kind == RTPCodecType::Unspecified
                            || direction == RTCRtpTransceiverDirection::Unspecified
                        {
                            continue;
                        }

                        let t = if let Some(t) =
                            find_by_mid(mid_value, &mut local_transceivers).await
                        {
                            Some(t)
                        } else {
                            satisfy_type_and_direction(kind, direction, &mut local_transceivers)
                                .await
                        };

                        if let Some(t) = t {
                            if t.mid().is_none() {
                                t.set_mid(mid_value.to_owned())?;
                            }
                        } else {
                            let local_direction =
                                if direction == RTCRtpTransceiverDirection::Recvonly {
                                    RTCRtpTransceiverDirection::Sendonly
                                } else {
                                    RTCRtpTransceiverDirection::Recvonly
                                };

                            let receive_mtu = self.internal.setting_engine.get_receive_mtu();

                            let receiver = Arc::new(RTCRtpReceiver::new(
                                receive_mtu,
                                kind,
                                Arc::clone(&self.internal.dtls_transport),
                                Arc::clone(&self.internal.media_engine),
                                Arc::clone(&self.interceptor),
                            ));

                            let sender = Arc::new(
                                RTCRtpSender::new(
                                    receive_mtu,
                                    None,
                                    Arc::clone(&self.internal.dtls_transport),
                                    Arc::clone(&self.internal.media_engine),
                                    Arc::clone(&self.interceptor),
                                    false,
                                )
                                .await,
                            );

                            let t = RTCRtpTransceiver::new(
                                receiver,
                                sender,
                                local_direction,
                                kind,
                                vec![],
                                Arc::clone(&self.internal.media_engine),
                                Some(Box::new(self.internal.make_negotiation_needed_trigger())),
                            )
                            .await;

                            self.internal.add_rtp_transceiver(Arc::clone(&t)).await;

                            if t.mid().is_none() {
                                t.set_mid(mid_value.to_owned())?;
                            }
                        }
                    }
                }
            }

            if we_offer {
                // WebRTC Spec 1.0 https://www.w3.org/TR/webrtc/
                // 4.5.9.2
                // This is an answer from the remote.
                if let Some(parsed) = remote_description.as_ref().and_then(|r| r.parsed.as_ref()) {
                    for media in &parsed.media_descriptions {
                        let mid_value = match get_mid_value(media) {
                            Some(m) => {
                                if m.is_empty() {
                                    return Err(Error::ErrPeerConnRemoteDescriptionWithoutMidValue);
                                } else {
                                    m
                                }
                            }
                            None => continue,
                        };

                        if media.media_name.media == MEDIA_SECTION_APPLICATION {
                            continue;
                        }
                        let kind = RTPCodecType::from(media.media_name.media.as_str());
                        let direction = get_peer_direction(media);
                        if kind == RTPCodecType::Unspecified
                            || direction == RTCRtpTransceiverDirection::Unspecified
                        {
                            continue;
                        }

                        if let Some(t) = find_by_mid(mid_value, &mut local_transceivers).await {
                            let previous_direction = t.current_direction();

                            // 4.5.9.2.9
                            // Let direction be an RTCRtpTransceiverDirection value representing the direction
                            // from the media description, but with the send and receive directions reversed to
                            // represent this peer's point of view. If the media description is rejected,
                            // set direction to "inactive".
                            let reversed_direction = direction.reverse();

                            // 4.5.9.2.13.2
                            // Set transceiver.[[CurrentDirection]] and transceiver.[[Direction]]s to direction.
                            t.set_current_direction(reversed_direction);
                            // TODO: According to the specification we should set
                            // transceiver.[[Direction]] here, however libWebrtc doesn't do this.
                            // NOTE: After raising this it seems like the specification might
                            // change to remove the setting of transceiver.[[Direction]].
                            // See https://github.com/w3c/webrtc-pc/issues/2751#issuecomment-1185901962
                            // t.set_direction_internal(reversed_direction);
                            t.process_new_current_direction(previous_direction).await?;
                        }
                    }
                }
            }

            let (remote_ufrag, remote_pwd, candidates) = extract_ice_details(parsed).await?;

            if is_renegotation
                && self
                    .internal
                    .ice_transport
                    .have_remote_credentials_change(&remote_ufrag, &remote_pwd)
                    .await
            {
                // An ICE Restart only happens implicitly for a set_remote_description of type offer
                if !we_offer {
                    self.internal.ice_transport.restart().await?;
                }

                self.internal
                    .ice_transport
                    .set_remote_credentials(remote_ufrag.clone(), remote_pwd.clone())
                    .await?;
            }

            for candidate in candidates {
                self.internal
                    .ice_transport
                    .add_remote_candidate(Some(candidate))
                    .await?;
            }

            if is_renegotation {
                if we_offer {
                    self.start_rtp_senders().await?;

                    let pci = Arc::clone(&self.internal);
                    let remote_desc = Arc::new(desc);
                    self.internal
                        .ops
                        .enqueue(Operation::new(
                            move || {
                                let pc = Arc::clone(&pci);
                                let rd = Arc::clone(&remote_desc);
                                Box::pin(async move {
                                    let _ = pc.start_rtp(true, rd).await;
                                    false
                                })
                            },
                            "set_remote_description renegotiation",
                        ))
                        .await?;
                }
                return Ok(());
            }

            let mut remote_is_lite = false;
            for a in &parsed.attributes {
                if a.key.trim() == ATTR_KEY_ICELITE {
                    remote_is_lite = true;
                    break;
                }
            }

            let (fingerprint, fingerprint_hash) = extract_fingerprint(parsed)?;

            // If one of the agents is lite and the other one is not, the lite agent must be the controlling agent.
            // If both or neither agents are lite the offering agent is controlling.
            // RFC 8445 S6.1.1
            let ice_role = if (we_offer
                && remote_is_lite == self.internal.setting_engine.candidates.ice_lite)
                || (remote_is_lite && !self.internal.setting_engine.candidates.ice_lite)
            {
                RTCIceRole::Controlling
            } else {
                RTCIceRole::Controlled
            };

            // Start the networking in a new routine since it will block until
            // the connection is actually established.
            if we_offer {
                self.start_rtp_senders().await?;
            }

            //log::trace!("start_transports: parsed={:?}", parsed);

            let pci = Arc::clone(&self.internal);
            let dtls_role = DTLSRole::from(parsed);
            let remote_desc = Arc::new(desc);
            self.internal
                .ops
                .enqueue(Operation::new(
                    move || {
                        let pc = Arc::clone(&pci);
                        let rd = Arc::clone(&remote_desc);
                        let ru = remote_ufrag.clone();
                        let rp = remote_pwd.clone();
                        let fp = fingerprint.clone();
                        let fp_hash = fingerprint_hash.clone();
                        Box::pin(async move {
                            log::trace!(
                                "start_transports: ice_role={}, dtls_role={}",
                                ice_role,
                                dtls_role,
                            );
                            pc.start_transports(ice_role, dtls_role, ru, rp, fp, fp_hash)
                                .await;

                            if we_offer {
                                let _ = pc.start_rtp(false, rd).await;
                            }
                            false
                        })
                    },
                    "set_remote_description",
                ))
                .await?;
        }

        Ok(())
    }

    /// start_rtp_senders starts all outbound RTP streams
    pub(crate) async fn start_rtp_senders(&self) -> Result<()> {
        let current_transceivers = self.internal.rtp_transceivers.lock().await;
        for transceiver in &*current_transceivers {
            let sender = transceiver.sender().await;
            if sender.is_negotiated() && !sender.has_sent().await {
                sender.send(&sender.get_parameters().await).await?;
            }
        }

        Ok(())
    }

    /// remote_description returns pending_remote_description if it is not null and
    /// otherwise it returns current_remote_description. This property is used to
    /// determine if setRemoteDescription has already been called.
    /// <https://www.w3.org/TR/webrtc/#dom-rtcpeerconnection-remotedescription>
    pub async fn remote_description(&self) -> Option<RTCSessionDescription> {
        self.internal.remote_description().await
    }

    /// add_ice_candidate accepts an ICE candidate string and adds it
    /// to the existing set of candidates.
    pub async fn add_ice_candidate(&self, candidate: RTCIceCandidateInit) -> Result<()> {
        if self.remote_description().await.is_none() {
            return Err(Error::ErrNoRemoteDescription);
        }

        let candidate_value = match candidate.candidate.strip_prefix("candidate:") {
            Some(s) => s,
            None => candidate.candidate.as_str(),
        };

        let ice_candidate = if !candidate_value.is_empty() {
            let candidate: Arc<dyn Candidate + Send + Sync> =
                Arc::new(unmarshal_candidate(candidate_value)?);

            Some(RTCIceCandidate::from(&candidate))
        } else {
            None
        };

        self.internal
            .ice_transport
            .add_remote_candidate(ice_candidate)
            .await
    }

    /// ice_connection_state returns the ICE connection state of the
    /// PeerConnection instance.
    pub fn ice_connection_state(&self) -> RTCIceConnectionState {
        self.internal
            .ice_connection_state
            .load(Ordering::SeqCst)
            .into()
    }

    /// get_senders returns the RTPSender that are currently attached to this PeerConnection
    pub async fn get_senders(&self) -> Vec<Arc<RTCRtpSender>> {
        let mut senders = vec![];
        let rtp_transceivers = self.internal.rtp_transceivers.lock().await;
        for transceiver in &*rtp_transceivers {
            let sender = transceiver.sender().await;
            senders.push(sender);
        }
        senders
    }

    /// get_receivers returns the RTPReceivers that are currently attached to this PeerConnection
    pub async fn get_receivers(&self) -> Vec<Arc<RTCRtpReceiver>> {
        let mut receivers = vec![];
        let rtp_transceivers = self.internal.rtp_transceivers.lock().await;
        for transceiver in &*rtp_transceivers {
            receivers.push(transceiver.receiver().await);
        }
        receivers
    }

    /// get_transceivers returns the RtpTransceiver that are currently attached to this PeerConnection
    pub async fn get_transceivers(&self) -> Vec<Arc<RTCRtpTransceiver>> {
        let rtp_transceivers = self.internal.rtp_transceivers.lock().await;
        rtp_transceivers.clone()
    }

    /// add_track adds a Track to the PeerConnection
    pub async fn add_track(
        &self,
        track: Arc<dyn TrackLocal + Send + Sync>,
    ) -> Result<Arc<RTCRtpSender>> {
        if self.internal.is_closed.load(Ordering::SeqCst) {
            return Err(Error::ErrConnectionClosed);
        }

        {
            let rtp_transceivers = self.internal.rtp_transceivers.lock().await;
            for t in &*rtp_transceivers {
<<<<<<< HEAD
                if !t.stopped.load(Ordering::SeqCst)
                    && t.kind == track.kind()
                    && t.sender().await.is_none()
                {
                    let sender = Arc::new(
                        RTCRtpSender::new(
                            self.internal.setting_engine.get_receive_mtu(),
                            Arc::clone(&track),
                            Arc::clone(&self.internal.dtls_transport),
                            Arc::clone(&self.internal.media_engine),
                            Arc::clone(&self.interceptor),
                            false, // adding a track sets a send direction.
                            false,
                        )
                        .await,
                    );

                    if let Err(err) = t
                        .set_sender_track(Some(Arc::clone(&sender)), Some(Arc::clone(&track)))
                        .await
                    {
                        let _ = sender.stop().await;
                        t.set_sender(None).await;
                        return Err(err);
                    }
=======
                if !t.stopped.load(Ordering::SeqCst) && t.kind == track.kind() {
                    let sender = t.sender().await;
                    if sender.track().await.is_none() {
                        if let Err(err) = sender.replace_track(Some(track)).await {
                            let _ = sender.stop().await;
                            return Err(err);
                        }
>>>>>>> fe8b78d4

                        t.set_direction_internal(RTCRtpTransceiverDirection::from_send_recv(
                            true,
                            t.direction().has_recv(),
                        ));

                        self.internal.trigger_negotiation_needed().await;
                        return Ok(sender);
                    }
                }
            }
        }

        let transceiver = self
            .internal
            .new_transceiver_from_track(RTCRtpTransceiverDirection::Sendrecv, track)
            .await?;
        self.internal
            .add_rtp_transceiver(Arc::clone(&transceiver))
            .await;

        Ok(transceiver.sender().await)
    }

    /// remove_track removes a Track from the PeerConnection
    pub async fn remove_track(&self, sender: &Arc<RTCRtpSender>) -> Result<()> {
        if self.internal.is_closed.load(Ordering::SeqCst) {
            return Err(Error::ErrConnectionClosed);
        }

        let mut transceiver = None;
        {
            let rtp_transceivers = self.internal.rtp_transceivers.lock().await;
            for t in &*rtp_transceivers {
                if t.sender().await.id == sender.id {
                    if sender.track().await.is_none() {
                        return Ok(());
                    }
                    transceiver = Some(t.clone());
                    break;
                }
            }
        }

        let t = transceiver.ok_or(Error::ErrSenderNotCreatedByConnection)?;

        // This also happens in `set_sending_track` but we need to make sure we do this
        // before we call sender.stop to avoid a race condition when removing tracks and
        // generating offers.
        t.set_direction_internal(RTCRtpTransceiverDirection::from_send_recv(
            false,
            t.direction().has_recv(),
        ));
        // Stop the sender
        let sender_result = sender.stop().await;
        // This also updates direction
        let sending_track_result = t.set_sending_track(None).await;

        if sender_result.is_ok() && sending_track_result.is_ok() {
            self.internal.trigger_negotiation_needed().await;
        }
        Ok(())
    }

    /// add_transceiver_from_kind Create a new RtpTransceiver and adds it to the set of transceivers.
    pub async fn add_transceiver_from_kind(
        &self,
        kind: RTPCodecType,
        init: Option<RTCRtpTransceiverInit>,
    ) -> Result<Arc<RTCRtpTransceiver>> {
        self.internal.add_transceiver_from_kind(kind, init).await
    }

    /// add_transceiver_from_track Create a new RtpTransceiver(SendRecv or SendOnly) and add it to the set of transceivers.
    pub async fn add_transceiver_from_track(
        &self,
        track: Arc<dyn TrackLocal + Send + Sync>,
        init: Option<RTCRtpTransceiverInit>,
    ) -> Result<Arc<RTCRtpTransceiver>> {
        if self.internal.is_closed.load(Ordering::SeqCst) {
            return Err(Error::ErrConnectionClosed);
        }

        let direction = init
            .map(|init| init.direction)
            .unwrap_or(RTCRtpTransceiverDirection::Sendrecv);

        let t = self
            .internal
            .new_transceiver_from_track(direction, track)
            .await?;

        self.internal.add_rtp_transceiver(Arc::clone(&t)).await;

        Ok(t)
    }

    /// create_data_channel creates a new DataChannel object with the given label
    /// and optional DataChannelInit used to configure properties of the
    /// underlying channel such as data reliability.
    pub async fn create_data_channel(
        &self,
        label: &str,
        options: Option<RTCDataChannelInit>,
    ) -> Result<Arc<RTCDataChannel>> {
        // https://w3c.github.io/webrtc-pc/#peer-to-peer-data-api (Step #2)
        if self.internal.is_closed.load(Ordering::SeqCst) {
            return Err(Error::ErrConnectionClosed);
        }

        let mut params = DataChannelParameters {
            label: label.to_owned(),
            ordered: true,
            ..Default::default()
        };

        // https://w3c.github.io/webrtc-pc/#peer-to-peer-data-api (Step #19)
        if let Some(options) = options {
            // Ordered indicates if data is allowed to be delivered out of order. The
            // default value of true, guarantees that data will be delivered in order.
            // https://w3c.github.io/webrtc-pc/#peer-to-peer-data-api (Step #9)
            if let Some(ordered) = options.ordered {
                params.ordered = ordered;
            }

            // https://w3c.github.io/webrtc-pc/#peer-to-peer-data-api (Step #7)
            if let Some(max_packet_life_time) = options.max_packet_life_time {
                params.max_packet_life_time = max_packet_life_time;
            }

            // https://w3c.github.io/webrtc-pc/#peer-to-peer-data-api (Step #8)
            if let Some(max_retransmits) = options.max_retransmits {
                params.max_retransmits = max_retransmits;
            }

            // https://w3c.github.io/webrtc-pc/#peer-to-peer-data-api (Step #10)
            if let Some(protocol) = options.protocol {
                params.protocol = protocol;
            }

            // https://w3c.github.io/webrtc-pc/#peer-to-peer-data-api (Step #11)
            if params.protocol.len() > 65535 {
                return Err(Error::ErrProtocolTooLarge);
            }

            // https://w3c.github.io/webrtc-pc/#peer-to-peer-data-api (Step #12)
            params.negotiated = options.negotiated;
        }

        let d = Arc::new(RTCDataChannel::new(
            params,
            Arc::clone(&self.internal.setting_engine),
        ));

        // https://w3c.github.io/webrtc-pc/#peer-to-peer-data-api (Step #16)
        if d.max_packet_lifetime != 0 && d.max_retransmits != 0 {
            return Err(Error::ErrRetransmitsOrPacketLifeTime);
        }

        {
            let mut data_channels = self.internal.sctp_transport.data_channels.lock().await;
            data_channels.push(Arc::clone(&d));
        }
        self.internal
            .sctp_transport
            .data_channels_requested
            .fetch_add(1, Ordering::SeqCst);

        // If SCTP already connected open all the channels
        if self.internal.sctp_transport.state() == RTCSctpTransportState::Connected {
            d.open(Arc::clone(&self.internal.sctp_transport)).await?;
        }

        self.internal.trigger_negotiation_needed().await;

        Ok(d)
    }

    /// set_identity_provider is used to configure an identity provider to generate identity assertions
    pub fn set_identity_provider(&self, _provider: &str) -> Result<()> {
        Err(Error::ErrPeerConnSetIdentityProviderNotImplemented)
    }

    /// write_rtcp sends a user provided RTCP packet to the connected peer. If no peer is connected the
    /// packet is discarded. It also runs any configured interceptors.
    pub async fn write_rtcp(
        &self,
        pkts: &[Box<dyn rtcp::packet::Packet + Send + Sync>],
    ) -> Result<usize> {
        let a = Attributes::new();
        Ok(self.interceptor_rtcp_writer.write(pkts, &a).await?)
    }

    /// close ends the PeerConnection
    pub async fn close(&self) -> Result<()> {
        // https://www.w3.org/TR/webrtc/#dom-rtcpeerconnection-close (step #1)
        if self.internal.is_closed.load(Ordering::SeqCst) {
            return Ok(());
        }

        // https://www.w3.org/TR/webrtc/#dom-rtcpeerconnection-close (step #2)
        self.internal.is_closed.store(true, Ordering::SeqCst);

        // https://www.w3.org/TR/webrtc/#dom-rtcpeerconnection-close (step #3)
        self.internal
            .signaling_state
            .store(RTCSignalingState::Closed as u8, Ordering::SeqCst);

        // Try closing everything and collect the errors
        // Shutdown strategy:
        // 1. All Conn close by closing their underlying Conn.
        // 2. A Mux stops this chain. It won't close the underlying
        //    Conn if one of the endpoints is closed down. To
        //    continue the chain the Mux has to be closed.
        let mut close_errs = vec![];

        if let Err(err) = self.interceptor.close().await {
            close_errs.push(Error::new(format!("interceptor: {}", err)));
        }

        // https://www.w3.org/TR/webrtc/#dom-rtcpeerconnection-close (step #4)
        {
            let mut rtp_transceivers = self.internal.rtp_transceivers.lock().await;
            for t in &*rtp_transceivers {
                if let Err(err) = t.stop().await {
                    close_errs.push(Error::new(format!("rtp_transceivers: {}", err)));
                }
            }
            rtp_transceivers.clear();
        }

        // https://www.w3.org/TR/webrtc/#dom-rtcpeerconnection-close (step #5)
        {
            let mut data_channels = self.internal.sctp_transport.data_channels.lock().await;
            for d in &*data_channels {
                if let Err(err) = d.close().await {
                    close_errs.push(Error::new(format!("data_channels: {}", err)));
                }
            }
            data_channels.clear();
        }

        // https://www.w3.org/TR/webrtc/#dom-rtcpeerconnection-close (step #6)
        if let Err(err) = self.internal.sctp_transport.stop().await {
            close_errs.push(Error::new(format!("sctp_transport: {}", err)));
        }

        // https://www.w3.org/TR/webrtc/#dom-rtcpeerconnection-close (step #7)
        if let Err(err) = self.internal.dtls_transport.stop().await {
            close_errs.push(Error::new(format!("dtls_transport: {}", err)));
        }

        // https://www.w3.org/TR/webrtc/#dom-rtcpeerconnection-close (step #8, #9, #10)
        if let Err(err) = self.internal.ice_transport.stop().await {
            close_errs.push(Error::new(format!("dtls_transport: {}", err)));
        }

        // https://www.w3.org/TR/webrtc/#dom-rtcpeerconnection-close (step #11)
        RTCPeerConnection::update_connection_state(
            &self.internal.on_peer_connection_state_change_handler,
            &self.internal.is_closed,
            &self.internal.peer_connection_state,
            self.ice_connection_state(),
            self.internal.dtls_transport.state(),
        )
        .await;

        if let Err(err) = self.internal.ops.close().await {
            close_errs.push(Error::new(format!("ops: {}", err)));
        }

        flatten_errs(close_errs)
    }

    /// CurrentLocalDescription represents the local description that was
    /// successfully negotiated the last time the PeerConnection transitioned
    /// into the stable state plus any local candidates that have been generated
    /// by the ICEAgent since the offer or answer was created.
    pub async fn current_local_description(&self) -> Option<RTCSessionDescription> {
        let local_description = {
            let current_local_description = self.internal.current_local_description.lock().await;
            current_local_description.clone()
        };
        let ice_gather = Some(&self.internal.ice_gatherer);
        let ice_gathering_state = self.ice_gathering_state();

        populate_local_candidates(local_description.as_ref(), ice_gather, ice_gathering_state).await
    }

    /// PendingLocalDescription represents a local description that is in the
    /// process of being negotiated plus any local candidates that have been
    /// generated by the ICEAgent since the offer or answer was created. If the
    /// PeerConnection is in the stable state, the value is null.
    pub async fn pending_local_description(&self) -> Option<RTCSessionDescription> {
        let local_description = {
            let pending_local_description = self.internal.pending_local_description.lock().await;
            pending_local_description.clone()
        };
        let ice_gather = Some(&self.internal.ice_gatherer);
        let ice_gathering_state = self.ice_gathering_state();

        populate_local_candidates(local_description.as_ref(), ice_gather, ice_gathering_state).await
    }

    /// current_remote_description represents the last remote description that was
    /// successfully negotiated the last time the PeerConnection transitioned
    /// into the stable state plus any remote candidates that have been supplied
    /// via add_icecandidate() since the offer or answer was created.
    pub async fn current_remote_description(&self) -> Option<RTCSessionDescription> {
        let current_remote_description = self.internal.current_remote_description.lock().await;
        current_remote_description.clone()
    }

    /// pending_remote_description represents a remote description that is in the
    /// process of being negotiated, complete with any remote candidates that
    /// have been supplied via add_icecandidate() since the offer or answer was
    /// created. If the PeerConnection is in the stable state, the value is
    /// null.
    pub async fn pending_remote_description(&self) -> Option<RTCSessionDescription> {
        let pending_remote_description = self.internal.pending_remote_description.lock().await;
        pending_remote_description.clone()
    }

    /// signaling_state attribute returns the signaling state of the
    /// PeerConnection instance.
    pub fn signaling_state(&self) -> RTCSignalingState {
        self.internal.signaling_state.load(Ordering::SeqCst).into()
    }

    /// icegathering_state attribute returns the ICE gathering state of the
    /// PeerConnection instance.
    pub fn ice_gathering_state(&self) -> RTCIceGatheringState {
        self.internal.ice_gathering_state()
    }

    /// connection_state attribute returns the connection state of the
    /// PeerConnection instance.
    pub fn connection_state(&self) -> RTCPeerConnectionState {
        self.internal
            .peer_connection_state
            .load(Ordering::SeqCst)
            .into()
    }

    pub async fn get_stats(&self) -> StatsReport {
        self.internal
            .get_stats(self.get_stats_id().to_owned())
            .await
            .into()
    }

    /// sctp returns the SCTPTransport for this PeerConnection
    ///
    /// The SCTP transport over which SCTP data is sent and received. If SCTP has not been negotiated, the value is nil.
    /// <https://www.w3.org/TR/webrtc/#attributes-15>
    pub fn sctp(&self) -> Arc<RTCSctpTransport> {
        Arc::clone(&self.internal.sctp_transport)
    }

    /// gathering_complete_promise is a Pion specific helper function that returns a channel that is closed when gathering is complete.
    /// This function may be helpful in cases where you are unable to trickle your ICE Candidates.
    ///
    /// It is better to not use this function, and instead trickle candidates. If you use this function you will see longer connection startup times.
    /// When the call is connected you will see no impact however.
    pub async fn gathering_complete_promise(&self) -> mpsc::Receiver<()> {
        let (gathering_complete_tx, gathering_complete_rx) = mpsc::channel(1);

        // It's possible to miss the GatherComplete event since setGatherCompleteHandler is an atomic operation and the
        // promise might have been created after the gathering is finished. Therefore, we need to check if the ICE gathering
        // state has changed to complete so that we don't block the caller forever.
        let done = Arc::new(Mutex::new(Some(gathering_complete_tx)));
        let done2 = Arc::clone(&done);
        self.internal.set_gather_complete_handler(Box::new(move || {
            log::trace!("setGatherCompleteHandler");
            let done3 = Arc::clone(&done2);
            Box::pin(async move {
                let mut d = done3.lock().await;
                d.take();
            })
        }));

        if self.ice_gathering_state() == RTCIceGatheringState::Complete {
            log::trace!("ICEGatheringState::Complete");
            let mut d = done.lock().await;
            d.take();
        }

        gathering_complete_rx
    }
}<|MERGE_RESOLUTION|>--- conflicted
+++ resolved
@@ -1386,6 +1386,7 @@
                                     Arc::clone(&self.internal.media_engine),
                                     Arc::clone(&self.interceptor),
                                     false,
+                                    false,
                                 )
                                 .await,
                             );
@@ -1677,33 +1678,6 @@
         {
             let rtp_transceivers = self.internal.rtp_transceivers.lock().await;
             for t in &*rtp_transceivers {
-<<<<<<< HEAD
-                if !t.stopped.load(Ordering::SeqCst)
-                    && t.kind == track.kind()
-                    && t.sender().await.is_none()
-                {
-                    let sender = Arc::new(
-                        RTCRtpSender::new(
-                            self.internal.setting_engine.get_receive_mtu(),
-                            Arc::clone(&track),
-                            Arc::clone(&self.internal.dtls_transport),
-                            Arc::clone(&self.internal.media_engine),
-                            Arc::clone(&self.interceptor),
-                            false, // adding a track sets a send direction.
-                            false,
-                        )
-                        .await,
-                    );
-
-                    if let Err(err) = t
-                        .set_sender_track(Some(Arc::clone(&sender)), Some(Arc::clone(&track)))
-                        .await
-                    {
-                        let _ = sender.stop().await;
-                        t.set_sender(None).await;
-                        return Err(err);
-                    }
-=======
                 if !t.stopped.load(Ordering::SeqCst) && t.kind == track.kind() {
                     let sender = t.sender().await;
                     if sender.track().await.is_none() {
@@ -1711,7 +1685,6 @@
                             let _ = sender.stop().await;
                             return Err(err);
                         }
->>>>>>> fe8b78d4
 
                         t.set_direction_internal(RTCRtpTransceiverDirection::from_send_recv(
                             true,
