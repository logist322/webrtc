use bytes::Bytes;
use tokio::time::Instant;

use super::*;
use crate::rtp_transceiver::create_stream_info;
use crate::stats::stats_collector::StatsCollector;
use crate::stats::{
    InboundRTPStats, OutboundRTPStats, RTCStatsType, RemoteInboundRTPStats, RemoteOutboundRTPStats,
    StatsReportType,
};
use crate::track::TrackStream;
use crate::{SDES_REPAIR_RTP_STREAM_ID_URI, SDP_ATTRIBUTE_RID};
use arc_swap::ArcSwapOption;
use std::collections::VecDeque;
use std::sync::atomic::AtomicIsize;
use std::sync::Weak;

pub(crate) struct PeerConnectionInternal {
    /// a value containing the last known greater mid value
    /// we internally generate mids as numbers. Needed since JSEP
    /// requires that when reusing a media section a new unique mid
    /// should be defined (see JSEP 3.4.1).
    pub(super) greater_mid: AtomicIsize,
    pub(super) sdp_origin: Mutex<::sdp::description::session::Origin>,
    pub(super) last_offer: Mutex<String>,
    pub(super) last_answer: Mutex<String>,

    pub(super) on_negotiation_needed_handler: Arc<ArcSwapOption<Mutex<OnNegotiationNeededHdlrFn>>>,
    pub(super) is_closed: Arc<AtomicBool>,

    /// ops is an operations queue which will ensure the enqueued actions are
    /// executed in order. It is used for asynchronously, but serially processing
    /// remote and local descriptions
    pub(crate) ops: Arc<Operations>,
    pub(super) negotiation_needed_state: Arc<AtomicU8>,
    pub(super) is_negotiation_needed: Arc<AtomicBool>,
    pub(super) signaling_state: Arc<AtomicU8>,

    pub(super) ice_transport: Arc<RTCIceTransport>,
    pub(super) dtls_transport: Arc<RTCDtlsTransport>,
    pub(super) on_peer_connection_state_change_handler:
        Arc<ArcSwapOption<Mutex<OnPeerConnectionStateChangeHdlrFn>>>,
    pub(super) peer_connection_state: Arc<AtomicU8>,
    pub(super) ice_connection_state: Arc<AtomicU8>,

    pub(super) sctp_transport: Arc<RTCSctpTransport>,
    pub(super) rtp_transceivers: Arc<Mutex<Vec<Arc<RTCRtpTransceiver>>>>,

    pub(super) on_track_handler: Arc<ArcSwapOption<Mutex<OnTrackHdlrFn>>>,
    pub(super) on_signaling_state_change_handler:
        ArcSwapOption<Mutex<OnSignalingStateChangeHdlrFn>>,
    pub(super) on_ice_connection_state_change_handler:
        Arc<ArcSwapOption<Mutex<OnICEConnectionStateChangeHdlrFn>>>,
    pub(super) on_data_channel_handler: Arc<ArcSwapOption<Mutex<OnDataChannelHdlrFn>>>,

    pub(super) ice_gatherer: Arc<RTCIceGatherer>,

    pub(super) current_local_description: Arc<Mutex<Option<RTCSessionDescription>>>,
    pub(super) current_remote_description: Arc<Mutex<Option<RTCSessionDescription>>>,
    pub(super) pending_local_description: Arc<Mutex<Option<RTCSessionDescription>>>,
    pub(super) pending_remote_description: Arc<Mutex<Option<RTCSessionDescription>>>,

    // A reference to the associated API state used by this connection
    pub(super) setting_engine: Arc<SettingEngine>,
    pub(crate) media_engine: Arc<MediaEngine>,
    pub(super) interceptor: Weak<dyn Interceptor + Send + Sync>,
    stats_interceptor: Arc<stats::StatsInterceptor>,
}

impl PeerConnectionInternal {
    pub(super) async fn new(
        api: &API,
        interceptor: Weak<dyn Interceptor + Send + Sync>,
        stats_interceptor: Arc<stats::StatsInterceptor>,
        mut configuration: RTCConfiguration,
    ) -> Result<(Arc<Self>, RTCConfiguration)> {
        let mut pc = PeerConnectionInternal {
            greater_mid: AtomicIsize::new(-1),
            sdp_origin: Mutex::new(Default::default()),
            last_offer: Mutex::new("".to_owned()),
            last_answer: Mutex::new("".to_owned()),

            on_negotiation_needed_handler: Arc::new(ArcSwapOption::empty()),
            ops: Arc::new(Operations::new()),
            is_closed: Arc::new(AtomicBool::new(false)),
            is_negotiation_needed: Arc::new(AtomicBool::new(false)),
            negotiation_needed_state: Arc::new(AtomicU8::new(NegotiationNeededState::Empty as u8)),
            signaling_state: Arc::new(AtomicU8::new(RTCSignalingState::Stable as u8)),
            ice_transport: Arc::new(Default::default()),
            dtls_transport: Arc::new(Default::default()),
            ice_connection_state: Arc::new(AtomicU8::new(RTCIceConnectionState::New as u8)),
            sctp_transport: Arc::new(Default::default()),
            rtp_transceivers: Arc::new(Default::default()),
            on_track_handler: Arc::new(ArcSwapOption::empty()),
            on_signaling_state_change_handler: ArcSwapOption::empty(),
            on_ice_connection_state_change_handler: Arc::new(ArcSwapOption::empty()),
            on_data_channel_handler: Arc::new(Default::default()),
            ice_gatherer: Arc::new(Default::default()),
            current_local_description: Arc::new(Default::default()),
            current_remote_description: Arc::new(Default::default()),
            pending_local_description: Arc::new(Default::default()),
            peer_connection_state: Arc::new(AtomicU8::new(RTCPeerConnectionState::New as u8)),

            setting_engine: Arc::clone(&api.setting_engine),
            media_engine: if !api.setting_engine.disable_media_engine_copy {
                Arc::new(api.media_engine.clone_to())
            } else {
                Arc::clone(&api.media_engine)
            },
            interceptor,
            stats_interceptor,
            on_peer_connection_state_change_handler: Arc::new(ArcSwapOption::empty()),
            pending_remote_description: Arc::new(Default::default()),
        };

        // Create the ice gatherer
        pc.ice_gatherer = Arc::new(api.new_ice_gatherer(RTCIceGatherOptions {
            ice_servers: configuration.get_ice_servers(),
            ice_gather_policy: configuration.ice_transport_policy,
        })?);

        // Create the ice transport
        pc.ice_transport = pc.create_ice_transport(api).await;

        // Create the DTLS transport
        let certificates = configuration.certificates.drain(..).collect();
        pc.dtls_transport =
            Arc::new(api.new_dtls_transport(Arc::clone(&pc.ice_transport), certificates)?);

        // Create the SCTP transport
        pc.sctp_transport = Arc::new(api.new_sctp_transport(Arc::clone(&pc.dtls_transport))?);

        // Wire up the on datachannel handler
        let on_data_channel_handler = Arc::clone(&pc.on_data_channel_handler);
        pc.sctp_transport
            .on_data_channel(Box::new(move |d: Arc<RTCDataChannel>| {
                let on_data_channel_handler2 = Arc::clone(&on_data_channel_handler);
                Box::pin(async move {
                    if let Some(handler) = &*on_data_channel_handler2.load() {
                        let mut f = handler.lock().await;
                        f(d).await;
                    }
                })
            }));

        Ok((Arc::new(pc), configuration))
    }

    pub(super) async fn start_rtp(
        self: &Arc<Self>,
        is_renegotiation: bool,
        remote_desc: Arc<RTCSessionDescription>,
    ) -> Result<()> {
        let mut track_details = if let Some(parsed) = &remote_desc.parsed {
            track_details_from_sdp(parsed, false)
        } else {
            vec![]
        };

        let current_transceivers = {
            let current_transceivers = self.rtp_transceivers.lock().await;
            current_transceivers.clone()
        };

        if !is_renegotiation {
            self.undeclared_media_processor();
        } else {
            for t in &current_transceivers {
                let receiver = t.receiver().await;
                let tracks = receiver.tracks().await;
                if tracks.is_empty() {
                    continue;
                }

                let mut receiver_needs_stopped = false;

                for t in tracks {
                    if !t.rid().is_empty() {
                        if let Some(details) =
                            track_details_for_rid(&track_details, t.rid().to_owned())
                        {
                            t.set_id(details.id.clone()).await;
                            t.set_stream_id(details.stream_id.clone()).await;
                            continue;
                        }
                    } else if t.ssrc() != 0 {
                        if let Some(details) = track_details_for_ssrc(&track_details, t.ssrc()) {
                            t.set_id(details.id.clone()).await;
                            t.set_stream_id(details.stream_id.clone()).await;
                            continue;
                        }
                    }

                    receiver_needs_stopped = true;
                }

                if !receiver_needs_stopped {
                    continue;
                }

                log::info!("Stopping receiver {:?}", receiver);
                if let Err(err) = receiver.stop().await {
                    log::warn!("Failed to stop RtpReceiver: {}", err);
                    continue;
                }

                let interceptor = self
                    .interceptor
                    .upgrade()
                    .ok_or(Error::ErrInterceptorNotBind)?;

                let receiver = Arc::new(RTCRtpReceiver::new(
                    self.setting_engine.get_receive_mtu(),
                    receiver.kind(),
                    Arc::clone(&self.dtls_transport),
                    Arc::clone(&self.media_engine),
                    interceptor,
                ));
                t.set_receiver(receiver).await;
            }
        }

        self.start_rtp_receivers(&mut track_details, &current_transceivers)
            .await?;
        if let Some(parsed) = &remote_desc.parsed {
            if have_application_media_section(parsed) {
                self.start_sctp().await;
            }
        }

        Ok(())
    }

    /// undeclared_media_processor handles RTP/RTCP packets that don't match any a:ssrc lines
    fn undeclared_media_processor(self: &Arc<Self>) {
        let dtls_transport = Arc::clone(&self.dtls_transport);
        let is_closed = Arc::clone(&self.is_closed);
        let pci = Arc::clone(self);

        // SRTP acceptor
        tokio::spawn(async move {
            let simulcast_routine_count = Arc::new(AtomicU64::new(0));
            loop {
                let srtp_session = match dtls_transport.get_srtp_session().await {
                    Some(s) => s,
                    None => {
                        log::warn!("undeclared_media_processor failed to open SrtpSession");
                        return;
                    }
                };

                let stream = match srtp_session.accept().await {
                    Ok(stream) => stream,
                    Err(err) => {
                        log::warn!("Failed to accept RTP {}", err);
                        return;
                    }
                };

                if is_closed.load(Ordering::SeqCst) {
                    if let Err(err) = stream.close().await {
                        log::warn!("Failed to close RTP stream {}", err);
                    }
                    continue;
                }

                if simulcast_routine_count.fetch_add(1, Ordering::SeqCst) + 1
                    >= SIMULCAST_MAX_PROBE_ROUTINES
                {
                    simulcast_routine_count.fetch_sub(1, Ordering::SeqCst);
                    log::warn!("{:?}", Error::ErrSimulcastProbeOverflow);
                    continue;
                }

                {
                    let dtls_transport = Arc::clone(&dtls_transport);
                    let simulcast_routine_count = Arc::clone(&simulcast_routine_count);
                    let pci = Arc::clone(&pci);
                    tokio::spawn(async move {
                        let ssrc = stream.get_ssrc();

                        dtls_transport
                            .store_simulcast_stream(ssrc, Arc::clone(&stream))
                            .await;

                        if let Err(err) = pci.handle_incoming_ssrc(stream, ssrc).await {
                            log::error!(
                                "Incoming unhandled RTP ssrc({}), on_track will not be fired. {}",
                                ssrc,
                                err
                            );
                        }

                        simulcast_routine_count.fetch_sub(1, Ordering::SeqCst);
                    });
                }
            }
        });

        // SRTCP acceptor
        {
            let dtls_transport = Arc::clone(&self.dtls_transport);
            tokio::spawn(async move {
                loop {
                    let srtcp_session = match dtls_transport.get_srtcp_session().await {
                        Some(s) => s,
                        None => {
                            log::warn!("undeclared_media_processor failed to open SrtcpSession");
                            return;
                        }
                    };

                    let stream = match srtcp_session.accept().await {
                        Ok(stream) => stream,
                        Err(err) => {
                            log::warn!("Failed to accept RTCP {}", err);
                            return;
                        }
                    };
                    log::warn!(
                        "Incoming unhandled RTCP ssrc({}), on_track will not be fired",
                        stream.get_ssrc()
                    );
                }
            });
        }
    }

    /// start_rtp_receivers opens knows inbound SRTP streams from the remote_description
    async fn start_rtp_receivers(
        self: &Arc<Self>,
        incoming_tracks: &mut Vec<TrackDetails>,
        local_transceivers: &[Arc<RTCRtpTransceiver>],
    ) -> Result<()> {
        // Ensure we haven't already started a transceiver for this ssrc
        let mut filtered_tracks = incoming_tracks.clone();
        for incoming_track in incoming_tracks {
            // If we already have a TrackRemote for a given SSRC don't handle it again
            for t in local_transceivers {
                let receiver = t.receiver().await;
                for track in receiver.tracks().await {
                    for ssrc in &incoming_track.ssrcs {
                        if *ssrc == track.ssrc() {
                            filter_track_with_ssrc(&mut filtered_tracks, track.ssrc());
                        }
                    }
                }
            }
        }

        let mut unhandled_tracks = vec![]; // filtered_tracks[:0]
        for incoming_track in filtered_tracks.iter() {
            let mut track_handled = false;
            for t in local_transceivers {
                if t.mid().as_ref() != Some(&incoming_track.mid) {
                    continue;
                }

                if (incoming_track.kind != t.kind())
                    || (t.direction() != RTCRtpTransceiverDirection::Recvonly
                        && t.direction() != RTCRtpTransceiverDirection::Sendrecv)
                {
                    continue;
                }

                let receiver = t.receiver().await;
                if receiver.have_received().await {
                    continue;
                }
                PeerConnectionInternal::start_receiver(
                    self.setting_engine.get_receive_mtu(),
                    incoming_track,
                    receiver,
                    Arc::clone(t),
                    Arc::clone(&self.on_track_handler),
                )
                .await;
                track_handled = true;
            }

            if !track_handled {
                unhandled_tracks.push(incoming_track);
            }
        }

        Ok(())
    }

    /// Start SCTP subsystem
    async fn start_sctp(&self) {
        // Start sctp
        if let Err(err) = self
            .sctp_transport
            .start(SCTPTransportCapabilities {
                max_message_size: 0,
            })
            .await
        {
            log::warn!("Failed to start SCTP: {}", err);
            if let Err(err) = self.sctp_transport.stop().await {
                log::warn!("Failed to stop SCTPTransport: {}", err);
            }

            return;
        }

        // DataChannels that need to be opened now that SCTP is available
        // make a copy we may have incoming DataChannels mutating this while we open
        let data_channels = {
            let data_channels = self.sctp_transport.data_channels.lock().await;
            data_channels.clone()
        };

        let mut opened_dc_count = 0;
        for d in data_channels {
            if d.ready_state() == RTCDataChannelState::Connecting {
                if let Err(err) = d.open(Arc::clone(&self.sctp_transport)).await {
                    log::warn!("failed to open data channel: {}", err);
                    continue;
                }
                opened_dc_count += 1;
            }
        }

        self.sctp_transport
            .data_channels_opened
            .fetch_add(opened_dc_count, Ordering::SeqCst);
    }

    pub(super) async fn add_transceiver_from_kind(
        &self,
        kind: RTPCodecType,
        init: Option<RTCRtpTransceiverInit>,
    ) -> Result<Arc<RTCRtpTransceiver>> {
        if self.is_closed.load(Ordering::SeqCst) {
            return Err(Error::ErrConnectionClosed);
        }

        let direction = init
            .map(|value| value.direction)
            .unwrap_or(RTCRtpTransceiverDirection::Sendrecv);

        if direction == RTCRtpTransceiverDirection::Unspecified {
            return Err(Error::ErrPeerConnAddTransceiverFromKindSupport);
        }

        let interceptor = self
            .interceptor
            .upgrade()
            .ok_or(Error::ErrInterceptorNotBind)?;
        let receiver = Arc::new(RTCRtpReceiver::new(
            self.setting_engine.get_receive_mtu(),
            kind,
            Arc::clone(&self.dtls_transport),
            Arc::clone(&self.media_engine),
            Arc::clone(&interceptor),
        ));

        let sender = Arc::new(
            RTCRtpSender::new(
                self.setting_engine.get_receive_mtu(),
                None,
                Arc::clone(&self.dtls_transport),
                Arc::clone(&self.media_engine),
                interceptor,
                false,
            )
            .await,
        );

        let t = RTCRtpTransceiver::new(
            receiver,
            sender,
            direction,
            kind,
            vec![],
            Arc::clone(&self.media_engine),
            Some(Box::new(self.make_negotiation_needed_trigger())),
        )
        .await;

        self.add_rtp_transceiver(Arc::clone(&t)).await;

        Ok(t)
    }

    pub(super) async fn new_transceiver_from_track(
        &self,
        direction: RTCRtpTransceiverDirection,
        track: Arc<dyn TrackLocal + Send + Sync>,
    ) -> Result<Arc<RTCRtpTransceiver>> {
        let interceptor = self
            .interceptor
            .upgrade()
            .ok_or(Error::ErrInterceptorNotBind)?;

<<<<<<< HEAD
        let (r, s) = match direction {
            RTCRtpTransceiverDirection::Sendrecv => {
                let r = Some(Arc::new(RTCRtpReceiver::new(
                    self.setting_engine.get_receive_mtu(),
                    track.kind(),
                    Arc::clone(&self.dtls_transport),
                    Arc::clone(&self.media_engine),
                    Arc::clone(&interceptor),
                )));
                let s = Some(Arc::new(
                    RTCRtpSender::new(
                        self.setting_engine.get_receive_mtu(),
                        Arc::clone(&track),
                        Arc::clone(&self.dtls_transport),
                        Arc::clone(&self.media_engine),
                        Arc::clone(&interceptor),
                        false,
                        false,
                    )
                    .await,
                ));
                (r, s)
            }
            RTCRtpTransceiverDirection::Sendonly => {
                let s = Some(Arc::new(
                    RTCRtpSender::new(
                        self.setting_engine.get_receive_mtu(),
                        Arc::clone(&track),
                        Arc::clone(&self.dtls_transport),
                        Arc::clone(&self.media_engine),
                        Arc::clone(&interceptor),
                        false,
                        false,
                    )
                    .await,
                ));
                (None, s)
            }
            _ => return Err(Error::ErrPeerConnAddTransceiverFromTrackSupport),
        };
=======
        if direction == RTCRtpTransceiverDirection::Unspecified {
            return Err(Error::ErrPeerConnAddTransceiverFromTrackSupport);
        }

        let r = Arc::new(RTCRtpReceiver::new(
            self.setting_engine.get_receive_mtu(),
            track.kind(),
            Arc::clone(&self.dtls_transport),
            Arc::clone(&self.media_engine),
            Arc::clone(&interceptor),
        ));

        let s = Arc::new(
            RTCRtpSender::new(
                self.setting_engine.get_receive_mtu(),
                Some(Arc::clone(&track)),
                Arc::clone(&self.dtls_transport),
                Arc::clone(&self.media_engine),
                Arc::clone(&interceptor),
                false,
            )
            .await,
        );
>>>>>>> fe8b78d4

        Ok(RTCRtpTransceiver::new(
            r,
            s,
            direction,
            track.kind(),
            vec![],
            Arc::clone(&self.media_engine),
            Some(Box::new(self.make_negotiation_needed_trigger())),
        )
        .await)
    }

    /// add_rtp_transceiver appends t into rtp_transceivers
    /// and fires onNegotiationNeeded;
    /// caller of this method should hold `self.mu` lock
    pub(super) async fn add_rtp_transceiver(&self, t: Arc<RTCRtpTransceiver>) {
        {
            let mut rtp_transceivers = self.rtp_transceivers.lock().await;
            rtp_transceivers.push(t);
        }
        self.trigger_negotiation_needed().await;
    }

    /// Helper to trigger a negotiation needed.
    pub(crate) async fn trigger_negotiation_needed(&self) {
        RTCPeerConnection::do_negotiation_needed(self.create_negotiation_needed_params()).await;
    }

    /// Creates the parameters needed to trigger a negotiation needed.
    fn create_negotiation_needed_params(&self) -> NegotiationNeededParams {
        NegotiationNeededParams {
            on_negotiation_needed_handler: Arc::clone(&self.on_negotiation_needed_handler),
            is_closed: Arc::clone(&self.is_closed),
            ops: Arc::clone(&self.ops),
            negotiation_needed_state: Arc::clone(&self.negotiation_needed_state),
            is_negotiation_needed: Arc::clone(&self.is_negotiation_needed),
            signaling_state: Arc::clone(&self.signaling_state),
            check_negotiation_needed_params: CheckNegotiationNeededParams {
                sctp_transport: Arc::clone(&self.sctp_transport),
                rtp_transceivers: Arc::clone(&self.rtp_transceivers),
                current_local_description: Arc::clone(&self.current_local_description),
                current_remote_description: Arc::clone(&self.current_remote_description),
            },
        }
    }

    pub(crate) fn make_negotiation_needed_trigger(
        &self,
    ) -> impl Fn() -> Pin<Box<dyn Future<Output = ()> + Send + Sync>> + Send + Sync {
        let params = self.create_negotiation_needed_params();
        move || {
            let params = params.clone();
            Box::pin(async move {
                let params = params.clone();
                RTCPeerConnection::do_negotiation_needed(params).await;
            })
        }
    }

    pub(super) async fn remote_description(&self) -> Option<RTCSessionDescription> {
        let pending_remote_description = self.pending_remote_description.lock().await;
        if pending_remote_description.is_some() {
            pending_remote_description.clone()
        } else {
            let current_remote_description = self.current_remote_description.lock().await;
            current_remote_description.clone()
        }
    }

    pub(super) fn set_gather_complete_handler(&self, f: OnGatheringCompleteHdlrFn) {
        self.ice_gatherer.on_gathering_complete(f);
    }

    /// Start all transports. PeerConnection now has enough state
    pub(super) async fn start_transports(
        self: &Arc<Self>,
        ice_role: RTCIceRole,
        dtls_role: DTLSRole,
        remote_ufrag: String,
        remote_pwd: String,
        fingerprint: String,
        fingerprint_hash: String,
    ) {
        // Start the ice transport
        if let Err(err) = self
            .ice_transport
            .start(
                &RTCIceParameters {
                    username_fragment: remote_ufrag,
                    password: remote_pwd,
                    ice_lite: false,
                },
                Some(ice_role),
            )
            .await
        {
            log::warn!("Failed to start manager ice: {}", err);
            return;
        }

        // Start the dtls_transport transport
        let result = self
            .dtls_transport
            .start(DTLSParameters {
                role: dtls_role,
                fingerprints: vec![RTCDtlsFingerprint {
                    algorithm: fingerprint_hash,
                    value: fingerprint,
                }],
            })
            .await;
        RTCPeerConnection::update_connection_state(
            &self.on_peer_connection_state_change_handler,
            &self.is_closed,
            &self.peer_connection_state,
            self.ice_connection_state.load(Ordering::SeqCst).into(),
            self.dtls_transport.state(),
        )
        .await;
        if let Err(err) = result {
            log::warn!("Failed to start manager dtls: {}", err);
        }
    }

    /// generate_unmatched_sdp generates an SDP that doesn't take remote state into account
    /// This is used for the initial call for CreateOffer
    pub(super) async fn generate_unmatched_sdp(
        &self,
        local_transceivers: Vec<Arc<RTCRtpTransceiver>>,
        use_identity: bool,
    ) -> Result<SessionDescription> {
        let d = SessionDescription::new_jsep_session_description(use_identity);

        let ice_params = self.ice_gatherer.get_local_parameters().await?;

        let candidates = self.ice_gatherer.get_local_candidates().await?;

        let mut media_sections = vec![];

        for t in &local_transceivers {
            if t.stopped.load(Ordering::SeqCst) {
                // An "m=" section is generated for each
                // RtpTransceiver that has been added to the PeerConnection, excluding
                // any stopped RtpTransceivers;
                continue;
            }

            // TODO: This is dubious because of rollbacks.
            t.sender().await.set_negotiated();
            media_sections.push(MediaSection {
                id: t.mid().unwrap(),
                transceivers: vec![Arc::clone(t)],
                ..Default::default()
            });
        }

        if self
            .sctp_transport
            .data_channels_requested
            .load(Ordering::SeqCst)
            != 0
        {
            media_sections.push(MediaSection {
                id: format!("{}", media_sections.len()),
                data: true,
                ..Default::default()
            });
        }

        let dtls_fingerprints = if let Some(cert) = self.dtls_transport.certificates.first() {
            cert.get_fingerprints()
        } else {
            return Err(Error::ErrNonCertificate);
        };

        let params = PopulateSdpParams {
            media_description_fingerprint: self.setting_engine.sdp_media_level_fingerprints,
            is_icelite: self.setting_engine.candidates.ice_lite,
            connection_role: DEFAULT_DTLS_ROLE_OFFER.to_connection_role(),
            ice_gathering_state: self.ice_gathering_state(),
        };
        populate_sdp(
            d,
            &dtls_fingerprints,
            &self.media_engine,
            &candidates,
            &ice_params,
            &media_sections,
            params,
        )
        .await
    }

    /// generate_matched_sdp generates a SDP and takes the remote state into account
    /// this is used everytime we have a remote_description
    pub(super) async fn generate_matched_sdp(
        &self,
        mut local_transceivers: Vec<Arc<RTCRtpTransceiver>>,
        use_identity: bool,
        include_unmatched: bool,
        connection_role: ConnectionRole,
    ) -> Result<SessionDescription> {
        let d = SessionDescription::new_jsep_session_description(use_identity);

        let ice_params = self.ice_gatherer.get_local_parameters().await?;
        let candidates = self.ice_gatherer.get_local_candidates().await?;

        let remote_description = self.remote_description().await;
        let mut media_sections = vec![];
        let mut already_have_application_media_section = false;
        if let Some(remote_description) = remote_description.as_ref() {
            if let Some(parsed) = &remote_description.parsed {
                for media in &parsed.media_descriptions {
                    if let Some(mid_value) = get_mid_value(media) {
                        if mid_value.is_empty() {
                            return Err(Error::ErrPeerConnRemoteDescriptionWithoutMidValue);
                        }

                        if media.media_name.media == MEDIA_SECTION_APPLICATION {
                            media_sections.push(MediaSection {
                                id: mid_value.to_owned(),
                                data: true,
                                ..Default::default()
                            });
                            already_have_application_media_section = true;
                            continue;
                        }

                        let kind = RTPCodecType::from(media.media_name.media.as_str());
                        let direction = get_peer_direction(media);
                        if kind == RTPCodecType::Unspecified
                            || direction == RTCRtpTransceiverDirection::Unspecified
                        {
                            continue;
                        }

                        if let Some(t) = find_by_mid(mid_value, &mut local_transceivers).await {
                            t.sender().await.set_negotiated();
                            let media_transceivers = vec![t];

                            // NB: The below could use `then_some`, but with our current MSRV
                            // it's not possible to actually do this. The clippy version that
                            // ships with 1.64.0 complains about this so we disable it for now.
                            #[allow(clippy::unnecessary_lazy_evaluations)]
                            media_sections.push(MediaSection {
                                id: mid_value.to_owned(),
                                transceivers: media_transceivers,
                                rid_map: get_rids(media),
                                offered_direction: (!include_unmatched).then(|| direction),
                                ..Default::default()
                            });
                        } else {
                            return Err(Error::ErrPeerConnTranscieverMidNil);
                        }
                    }
                }
            }
        }

        // If we are offering also include unmatched local transceivers
        if include_unmatched {
            for t in &local_transceivers {
                t.sender().await.set_negotiated();
                media_sections.push(MediaSection {
                    id: t.mid().unwrap(),
                    transceivers: vec![Arc::clone(t)],
                    ..Default::default()
                });
            }

            if self
                .sctp_transport
                .data_channels_requested
                .load(Ordering::SeqCst)
                != 0
                && !already_have_application_media_section
            {
                media_sections.push(MediaSection {
                    id: format!("{}", media_sections.len()),
                    data: true,
                    ..Default::default()
                });
            }
        }

        let dtls_fingerprints = if let Some(cert) = self.dtls_transport.certificates.first() {
            cert.get_fingerprints()
        } else {
            return Err(Error::ErrNonCertificate);
        };

        let params = PopulateSdpParams {
            media_description_fingerprint: self.setting_engine.sdp_media_level_fingerprints,
            is_icelite: self.setting_engine.candidates.ice_lite,
            connection_role,
            ice_gathering_state: self.ice_gathering_state(),
        };
        populate_sdp(
            d,
            &dtls_fingerprints,
            &self.media_engine,
            &candidates,
            &ice_params,
            &media_sections,
            params,
        )
        .await
    }

    pub(super) fn ice_gathering_state(&self) -> RTCIceGatheringState {
        match self.ice_gatherer.state() {
            RTCIceGathererState::New => RTCIceGatheringState::New,
            RTCIceGathererState::Gathering => RTCIceGatheringState::Gathering,
            _ => RTCIceGatheringState::Complete,
        }
    }

    async fn handle_undeclared_ssrc(
        self: &Arc<Self>,
        ssrc: SSRC,
        remote_description: &SessionDescription,
    ) -> Result<bool> {
        if remote_description.media_descriptions.len() != 1 {
            return Ok(false);
        }

        let only_media_section = &remote_description.media_descriptions[0];
        let mut stream_id = "";
        let mut id = "";

        for a in &only_media_section.attributes {
            match a.key.as_str() {
                ATTR_KEY_MSID => {
                    if let Some(value) = &a.value {
                        let split: Vec<&str> = value.split(' ').collect();
                        if split.len() == 2 {
                            stream_id = split[0];
                            id = split[1];
                        }
                    }
                }
                ATTR_KEY_SSRC => return Err(Error::ErrPeerConnSingleMediaSectionHasExplicitSSRC),
                SDP_ATTRIBUTE_RID => return Ok(false),
                _ => {}
            };
        }

        let mut incoming = TrackDetails {
            ssrcs: vec![ssrc],
            kind: RTPCodecType::Video,
            stream_id: stream_id.to_owned(),
            id: id.to_owned(),
            ..Default::default()
        };
        if only_media_section.media_name.media == RTPCodecType::Audio.to_string() {
            incoming.kind = RTPCodecType::Audio;
        }

        let t = self
            .add_transceiver_from_kind(
                incoming.kind,
                Some(RTCRtpTransceiverInit {
                    direction: RTCRtpTransceiverDirection::Sendrecv,
                    send_encodings: vec![],
                }),
            )
            .await?;

        let receiver = t.receiver().await;
        PeerConnectionInternal::start_receiver(
            self.setting_engine.get_receive_mtu(),
            &incoming,
            receiver,
            t,
            Arc::clone(&self.on_track_handler),
        )
        .await;
        Ok(true)
    }

    async fn handle_incoming_ssrc(
        self: &Arc<Self>,
        rtp_stream: Arc<Stream>,
        ssrc: SSRC,
    ) -> Result<()> {
        let parsed = match self.remote_description().await.and_then(|rd| rd.parsed) {
            Some(r) => r,
            None => return Err(Error::ErrPeerConnRemoteDescriptionNil),
        };
        // If the remote SDP was only one media section the ssrc doesn't have to be explicitly declared
        let handled = self.handle_undeclared_ssrc(ssrc, &parsed).await?;
        if handled {
            return Ok(());
        }

        // Get MID extension ID
        let (mid_extension_id, audio_supported, video_supported) = self
            .media_engine
            .get_header_extension_id(RTCRtpHeaderExtensionCapability {
                uri: ::sdp::extmap::SDES_MID_URI.to_owned(),
            })
            .await;
        if !audio_supported && !video_supported {
            return Err(Error::ErrPeerConnSimulcastMidRTPExtensionRequired);
        }

        // Get RID extension ID
        let (sid_extension_id, audio_supported, video_supported) = self
            .media_engine
            .get_header_extension_id(RTCRtpHeaderExtensionCapability {
                uri: ::sdp::extmap::SDES_RTP_STREAM_ID_URI.to_owned(),
            })
            .await;
        if !audio_supported && !video_supported {
            return Err(Error::ErrPeerConnSimulcastStreamIDRTPExtensionRequired);
        }

        let (rsid_extension_id, _, _) = self
            .media_engine
            .get_header_extension_id(RTCRtpHeaderExtensionCapability {
                uri: SDES_REPAIR_RTP_STREAM_ID_URI.to_owned(),
            })
            .await;

        let mut buf = vec![0u8; self.setting_engine.get_receive_mtu()];
        // Packets that we read as part of simulcast probing that we need to make available
        // if we do find a track later.
        let mut buffered_packets: VecDeque<(Bytes, Attributes)> = VecDeque::default();

        let n = rtp_stream.read(&mut buf).await?;

        let (mut mid, mut rid, mut rsid, payload_type) = handle_unknown_rtp_packet(
            &buf[..n],
            mid_extension_id as u8,
            sid_extension_id as u8,
            rsid_extension_id as u8,
        )?;
        // TODO: Can we have attributes on the first packets?
        buffered_packets.push_back((Bytes::copy_from_slice(&buf[..n]), Attributes::new()));

        let params = self
            .media_engine
            .get_rtp_parameters_by_payload_type(payload_type)
            .await?;

        let icpr = match self.interceptor.upgrade() {
            Some(i) => i,
            None => return Err(Error::ErrInterceptorNotBind),
        };

        let stream_info = create_stream_info(
            "".to_owned(),
            ssrc,
            params.codecs[0].payload_type,
            params.codecs[0].capability.clone(),
            &params.header_extensions,
        );
        let (rtp_read_stream, rtp_interceptor, rtcp_read_stream, rtcp_interceptor) = self
            .dtls_transport
            .streams_for_ssrc(ssrc, &stream_info, &icpr)
            .await?;

        let a = Attributes::new();
        for _ in 0..=SIMULCAST_PROBE_COUNT {
            if mid.is_empty() || (rid.is_empty() && rsid.is_empty()) {
                let (n, _) = rtp_interceptor.read(&mut buf, &a).await?;
                let (m, r, rs, _) = handle_unknown_rtp_packet(
                    &buf[..n],
                    mid_extension_id as u8,
                    sid_extension_id as u8,
                    rsid_extension_id as u8,
                )?;
                mid = m;
                rid = r;
                rsid = rs;

                buffered_packets.push_back((Bytes::copy_from_slice(&buf[..n]), a.clone()));
                continue;
            }

            let transceivers = self.rtp_transceivers.lock().await;
            for t in &*transceivers {
                if t.mid().as_ref() != Some(&mid) {
                    continue;
                }

                let receiver = t.receiver().await;

                if !rsid.is_empty() {
                    return receiver
                        .receive_for_rtx(
                            0,
                            rsid,
                            TrackStream {
                                stream_info: Some(stream_info.clone()),
                                rtp_read_stream: Some(rtp_read_stream),
                                rtp_interceptor: Some(rtp_interceptor),
                                rtcp_read_stream: Some(rtcp_read_stream),
                                rtcp_interceptor: Some(rtcp_interceptor),
                            },
                        )
                        .await;
                }

                let track = receiver
                    .receive_for_rid(
                        rid,
                        params,
                        TrackStream {
                            stream_info: Some(stream_info.clone()),
                            rtp_read_stream: Some(rtp_read_stream),
                            rtp_interceptor: Some(rtp_interceptor),
                            rtcp_read_stream: Some(rtcp_read_stream),
                            rtcp_interceptor: Some(rtcp_interceptor),
                        },
                    )
                    .await?;
                track.prepopulate_peeked_data(buffered_packets).await;

                RTCPeerConnection::do_track(
                    Arc::clone(&self.on_track_handler),
                    track,
                    receiver,
                    Arc::clone(t),
                );
                return Ok(());
            }
        }

        let _ = rtp_read_stream.close().await;
        let _ = rtcp_read_stream.close().await;
        icpr.unbind_remote_stream(&stream_info).await;
        self.dtls_transport.remove_simulcast_stream(ssrc).await;

        Err(Error::ErrPeerConnSimulcastIncomingSSRCFailed)
    }

    async fn start_receiver(
        receive_mtu: usize,
        incoming: &TrackDetails,
        receiver: Arc<RTCRtpReceiver>,
        transceiver: Arc<RTCRtpTransceiver>,
        on_track_handler: Arc<ArcSwapOption<Mutex<OnTrackHdlrFn>>>,
    ) {
        receiver.start(incoming).await;
        for t in receiver.tracks().await {
            if t.ssrc() == 0 {
                return;
            }

            let receiver = Arc::clone(&receiver);
            let transceiver = Arc::clone(&transceiver);
            let on_track_handler = Arc::clone(&on_track_handler);
            tokio::spawn(async move {
                if let Some(track) = receiver.track().await {
                    let mut b = vec![0u8; receive_mtu];
                    let n = match track.peek(&mut b).await {
                        Ok((n, _)) => n,
                        Err(err) => {
                            log::warn!(
                                "Could not determine PayloadType for SSRC {} ({})",
                                track.ssrc(),
                                err
                            );
                            return;
                        }
                    };

                    if let Err(err) = track.check_and_update_track(&b[..n]).await {
                        log::warn!(
                            "Failed to set codec settings for track SSRC {} ({})",
                            track.ssrc(),
                            err
                        );
                        return;
                    }

                    RTCPeerConnection::do_track(on_track_handler, track, receiver, transceiver);
                }
            });
        }
    }

    pub(super) async fn create_ice_transport(&self, api: &API) -> Arc<RTCIceTransport> {
        let ice_transport = Arc::new(api.new_ice_transport(Arc::clone(&self.ice_gatherer)));

        let ice_connection_state = Arc::clone(&self.ice_connection_state);
        let peer_connection_state = Arc::clone(&self.peer_connection_state);
        let is_closed = Arc::clone(&self.is_closed);
        let dtls_transport = Arc::clone(&self.dtls_transport);
        let on_ice_connection_state_change_handler =
            Arc::clone(&self.on_ice_connection_state_change_handler);
        let on_peer_connection_state_change_handler =
            Arc::clone(&self.on_peer_connection_state_change_handler);

        ice_transport.on_connection_state_change(Box::new(move |state: RTCIceTransportState| {
            let cs = match state {
                RTCIceTransportState::New => RTCIceConnectionState::New,
                RTCIceTransportState::Checking => RTCIceConnectionState::Checking,
                RTCIceTransportState::Connected => RTCIceConnectionState::Connected,
                RTCIceTransportState::Completed => RTCIceConnectionState::Completed,
                RTCIceTransportState::Failed => RTCIceConnectionState::Failed,
                RTCIceTransportState::Disconnected => RTCIceConnectionState::Disconnected,
                RTCIceTransportState::Closed => RTCIceConnectionState::Closed,
                _ => {
                    log::warn!("on_connection_state_change: unhandled ICE state: {}", state);
                    return Box::pin(async {});
                }
            };

            let ice_connection_state2 = Arc::clone(&ice_connection_state);
            let on_ice_connection_state_change_handler2 =
                Arc::clone(&on_ice_connection_state_change_handler);
            let on_peer_connection_state_change_handler2 =
                Arc::clone(&on_peer_connection_state_change_handler);
            let is_closed2 = Arc::clone(&is_closed);
            let dtls_transport_state = dtls_transport.state();
            let peer_connection_state2 = Arc::clone(&peer_connection_state);
            Box::pin(async move {
                RTCPeerConnection::do_ice_connection_state_change(
                    &on_ice_connection_state_change_handler2,
                    &ice_connection_state2,
                    cs,
                )
                .await;

                RTCPeerConnection::update_connection_state(
                    &on_peer_connection_state_change_handler2,
                    &is_closed2,
                    &peer_connection_state2,
                    cs,
                    dtls_transport_state,
                )
                .await;
            })
        }));

        ice_transport
    }

    /// has_local_description_changed returns whether local media (rtp_transceivers) has changed
    /// caller of this method should hold `pc.mu` lock
    pub(super) async fn has_local_description_changed(&self, desc: &RTCSessionDescription) -> bool {
        let rtp_transceivers = self.rtp_transceivers.lock().await;
        for t in &*rtp_transceivers {
            let m = match t.mid().and_then(|mid| get_by_mid(&mid, desc)) {
                Some(m) => m,
                None => return true,
            };

            if get_peer_direction(m) != t.direction() {
                return true;
            }
        }
        false
    }

    pub(super) async fn get_stats(&self, stats_id: String) -> StatsCollector {
        let collector = StatsCollector::new();
        let transceivers = { self.rtp_transceivers.lock().await.clone() };

        tokio::join!(
            self.ice_gatherer.collect_stats(&collector),
            self.ice_transport.collect_stats(&collector),
            self.sctp_transport.collect_stats(&collector, stats_id),
            self.dtls_transport.collect_stats(&collector),
            self.media_engine.collect_stats(&collector),
            self.collect_inbound_stats(&collector, transceivers.clone()),
            self.collect_outbound_stats(&collector, transceivers)
        );

        collector
    }

    async fn collect_inbound_stats(
        &self,
        collector: &StatsCollector,
        transceivers: Vec<Arc<RTCRtpTransceiver>>,
    ) {
        // TODO: There's a lot of await points here that could run concurrently with `futures::join_all`.
        struct TrackInfo {
            ssrc: SSRC,
            mid: String,
            track_id: String,
            kind: &'static str,
        }
        let mut track_infos = vec![];
        for transeiver in transceivers {
            let receiver = transeiver.receiver().await;

            if let Some(mid) = transeiver.mid() {
                let tracks = receiver.tracks().await;

                for track in tracks {
                    let track_id = track.id().await;
                    let kind = match track.kind() {
                        RTPCodecType::Unspecified => continue,
                        RTPCodecType::Audio => "audio",
                        RTPCodecType::Video => "video",
                    };

                    track_infos.push(TrackInfo {
                        ssrc: track.ssrc(),
                        mid: mid.clone(),
                        track_id,
                        kind,
                    });
                }
            }
        }

        let stream_stats = self
            .stats_interceptor
            .fetch_inbound_stats(track_infos.iter().map(|t| t.ssrc).collect())
            .await;

        for (stats, info) in
            (stream_stats.into_iter().zip(track_infos)).filter_map(|(s, i)| s.map(|s| (s, i)))
        {
            let ssrc = info.ssrc;
            let kind = info.kind;

            let id = format!("RTCInboundRTP{}Stream_{}", capitalize(kind), ssrc);
            let (
                packets_received,
                header_bytes_received,
                bytes_received,
                last_packet_received_timestamp,
                nack_count,
                remote_packets_sent,
                remote_bytes_sent,
                remote_reports_sent,
                remote_round_trip_time,
                remote_total_round_trip_time,
                remote_round_trip_time_measurements,
            ) = (
                stats.packets_received(),
                stats.header_bytes_received(),
                stats.payload_bytes_received(),
                stats.last_packet_received_timestamp(),
                stats.nacks_sent(),
                stats.remote_packets_sent(),
                stats.remote_bytes_sent(),
                stats.remote_reports_sent(),
                stats.remote_round_trip_time(),
                stats.remote_total_round_trip_time(),
                stats.remote_round_trip_time_measurements(),
            );

            collector.insert(
                id.clone(),
                crate::stats::StatsReportType::InboundRTP(InboundRTPStats {
                    timestamp: Instant::now(),
                    stats_type: RTCStatsType::InboundRTP,
                    id: id.clone(),
                    ssrc,
                    kind,
                    packets_received,
                    track_identifier: info.track_id,
                    mid: info.mid,
                    last_packet_received_timestamp,
                    header_bytes_received,
                    bytes_received,
                    nack_count,

                    fir_count: (info.kind == "video").then(|| stats.firs_sent()),
                    pli_count: (info.kind == "video").then(|| stats.plis_sent()),
                }),
            );

            let local_id = id;
            let id = format!(
                "RTCRemoteOutboundRTP{}Stream_{}",
                capitalize(info.kind),
                info.ssrc
            );
            collector.insert(
                id.clone(),
                crate::stats::StatsReportType::RemoteOutboundRTP(RemoteOutboundRTPStats {
                    timestamp: Instant::now(),
                    stats_type: RTCStatsType::RemoteOutboundRTP,
                    id,

                    ssrc,
                    kind,

                    packets_sent: remote_packets_sent as u64,
                    bytes_sent: remote_bytes_sent as u64,
                    local_id,
                    reports_sent: remote_reports_sent,
                    round_trip_time: remote_round_trip_time,
                    total_round_trip_time: remote_total_round_trip_time,
                    round_trip_time_measurements: remote_round_trip_time_measurements,
                }),
            );
        }
    }

    async fn collect_outbound_stats(
        &self,
        collector: &StatsCollector,
        transceivers: Vec<Arc<RTCRtpTransceiver>>,
    ) {
        // TODO: There's a lot of await points here that could run concurrently with `futures::join_all`.
        struct TrackInfo {
            track_id: String,
            ssrc: SSRC,
            mid: String,
            rid: Option<String>,
            kind: &'static str,
        }
        let mut track_infos = vec![];
        for transceiver in transceivers {
            let sender = transceiver.sender().await;

            let mid = match transceiver.mid() {
                Some(mid) => mid,
                None => continue,
            };

            let track = match sender.track().await {
                Some(track) => track,
                None => continue,
            };

            let track_id = track.id().to_string();
            let kind = match track.kind() {
                RTPCodecType::Unspecified => continue,
                RTPCodecType::Audio => "audio",
                RTPCodecType::Video => "video",
            };

            track_infos.push(TrackInfo {
                track_id,
                ssrc: sender.ssrc,
                mid: mid.clone(),
                rid: None,
                kind,
            });
        }

        let stream_stats = self
            .stats_interceptor
            .fetch_outbound_stats(track_infos.iter().map(|t| t.ssrc).collect())
            .await;

        for (stats, info) in stream_stats
            .into_iter()
            .zip(track_infos)
            .filter_map(|(s, i)| s.map(|s| (s, i)))
        {
            // RTCOutboundRtpStreamStats
            let id = format!(
                "RTCOutboundRTP{}Stream_{}",
                capitalize(info.kind),
                info.ssrc
            );
            let (
                packets_sent,
                bytes_sent,
                header_bytes_sent,
                nack_count,
                remote_inbound_packets_received,
                remote_inbound_packets_lost,
                remote_rtt_ms,
                remote_total_rtt_ms,
                remote_rtt_measurements,
                remote_fraction_lost,
            ) = (
                stats.packets_sent(),
                stats.payload_bytes_sent(),
                stats.header_bytes_sent(),
                stats.nacks_received(),
                stats.remote_packets_received(),
                stats.remote_total_lost(),
                stats.remote_round_trip_time(),
                stats.remote_total_round_trip_time(),
                stats.remote_round_trip_time_measurements(),
                stats.remote_fraction_lost(),
            );

            let TrackInfo {
                mid,
                ssrc,
                rid,
                kind,
                track_id: track_identifier,
            } = info;

            collector.insert(
                id.clone(),
                crate::stats::StatsReportType::OutboundRTP(OutboundRTPStats {
                    timestamp: Instant::now(),
                    stats_type: RTCStatsType::OutboundRTP,
                    track_identifier,
                    id: id.clone(),
                    ssrc,
                    kind,
                    packets_sent,
                    mid,
                    rid,
                    header_bytes_sent,
                    bytes_sent,
                    nack_count,

                    fir_count: (info.kind == "video").then(|| stats.firs_received()),
                    pli_count: (info.kind == "video").then(|| stats.plis_received()),
                }),
            );

            let local_id = id;
            let id = format!(
                "RTCRemoteInboundRTP{}Stream_{}",
                capitalize(info.kind),
                info.ssrc
            );

            collector.insert(
                id.clone(),
                StatsReportType::RemoteInboundRTP(RemoteInboundRTPStats {
                    timestamp: Instant::now(),
                    stats_type: RTCStatsType::RemoteInboundRTP,
                    id,
                    ssrc,
                    kind,

                    packets_received: remote_inbound_packets_received,
                    packets_lost: remote_inbound_packets_lost as i64,

                    local_id,

                    round_trip_time: remote_rtt_ms,
                    total_round_trip_time: remote_total_rtt_ms,
                    fraction_lost: remote_fraction_lost.unwrap_or(0.0),
                    round_trip_time_measurements: remote_rtt_measurements,
                }),
            );
        }
    }
}

type IResult<T> = std::result::Result<T, interceptor::Error>;

#[async_trait]
impl RTCPWriter for PeerConnectionInternal {
    async fn write(
        &self,
        pkts: &[Box<dyn rtcp::packet::Packet + Send + Sync>],
        _a: &Attributes,
    ) -> IResult<usize> {
        Ok(self.dtls_transport.write_rtcp(pkts).await?)
    }
}

fn capitalize(s: &str) -> String {
    let first = s
        .chars()
        .next()
        .expect("Must have at least one character to uppercase")
        .to_uppercase();
    let mut result = String::new();

    result.extend(first);
    result.extend(s.chars().skip(1));

    result
}<|MERGE_RESOLUTION|>--- conflicted
+++ resolved
@@ -464,6 +464,7 @@
                 Arc::clone(&self.media_engine),
                 interceptor,
                 false,
+                false,
             )
             .await,
         );
@@ -494,48 +495,6 @@
             .upgrade()
             .ok_or(Error::ErrInterceptorNotBind)?;
 
-<<<<<<< HEAD
-        let (r, s) = match direction {
-            RTCRtpTransceiverDirection::Sendrecv => {
-                let r = Some(Arc::new(RTCRtpReceiver::new(
-                    self.setting_engine.get_receive_mtu(),
-                    track.kind(),
-                    Arc::clone(&self.dtls_transport),
-                    Arc::clone(&self.media_engine),
-                    Arc::clone(&interceptor),
-                )));
-                let s = Some(Arc::new(
-                    RTCRtpSender::new(
-                        self.setting_engine.get_receive_mtu(),
-                        Arc::clone(&track),
-                        Arc::clone(&self.dtls_transport),
-                        Arc::clone(&self.media_engine),
-                        Arc::clone(&interceptor),
-                        false,
-                        false,
-                    )
-                    .await,
-                ));
-                (r, s)
-            }
-            RTCRtpTransceiverDirection::Sendonly => {
-                let s = Some(Arc::new(
-                    RTCRtpSender::new(
-                        self.setting_engine.get_receive_mtu(),
-                        Arc::clone(&track),
-                        Arc::clone(&self.dtls_transport),
-                        Arc::clone(&self.media_engine),
-                        Arc::clone(&interceptor),
-                        false,
-                        false,
-                    )
-                    .await,
-                ));
-                (None, s)
-            }
-            _ => return Err(Error::ErrPeerConnAddTransceiverFromTrackSupport),
-        };
-=======
         if direction == RTCRtpTransceiverDirection::Unspecified {
             return Err(Error::ErrPeerConnAddTransceiverFromTrackSupport);
         }
@@ -556,10 +515,10 @@
                 Arc::clone(&self.media_engine),
                 Arc::clone(&interceptor),
                 false,
+                false
             )
             .await,
         );
->>>>>>> fe8b78d4
 
         Ok(RTCRtpTransceiver::new(
             r,
